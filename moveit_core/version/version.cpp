/*********************************************************************
 * Software License Agreement (BSD License)
 *
 *  Copyright (c) 2013, Willow Garage, Inc.
 *  All rights reserved.
 *
 *  Redistribution and use in source and binary forms, with or without
 *  modification, are permitted provided that the following conditions
 *  are met:
 *
 *   * Redistributions of source code must retain the above copyright
 *     notice, this list of conditions and the following disclaimer.
 *   * Redistributions in binary form must reproduce the above
 *     copyright notice, this list of conditions and the following
 *     disclaimer in the documentation and/or other materials provided
 *     with the distribution.
 *   * Neither the name of Willow Garage nor the names of its
 *     contributors may be used to endorse or promote products derived
 *     from this software without specific prior written permission.
 *
 *  THIS SOFTWARE IS PROVIDED BY THE COPYRIGHT HOLDERS AND CONTRIBUTORS
 *  "AS IS" AND ANY EXPRESS OR IMPLIED WARRANTIES, INCLUDING, BUT NOT
 *  LIMITED TO, THE IMPLIED WARRANTIES OF MERCHANTABILITY AND FITNESS
 *  FOR A PARTICULAR PURPOSE ARE DISCLAIMED. IN NO EVENT SHALL THE
 *  COPYRIGHT OWNER OR CONTRIBUTORS BE LIABLE FOR ANY DIRECT, INDIRECT,
 *  INCIDENTAL, SPECIAL, EXEMPLARY, OR CONSEQUENTIAL DAMAGES (INCLUDING,
 *  BUT NOT LIMITED TO, PROCUREMENT OF SUBSTITUTE GOODS OR SERVICES;
 *  LOSS OF USE, DATA, OR PROFITS; OR BUSINESS INTERRUPTION) HOWEVER
 *  CAUSED AND ON ANY THEORY OF LIABILITY, WHETHER IN CONTRACT, STRICT
 *  LIABILITY, OR TORT (INCLUDING NEGLIGENCE OR OTHERWISE) ARISING IN
 *  ANY WAY OUT OF THE USE OF THIS SOFTWARE, EVEN IF ADVISED OF THE
 *  POSSIBILITY OF SUCH DAMAGE.
 *********************************************************************/

/* Author: Ioan Sucan */

#include <moveit/version.h>
#include <iostream>
#include <cstring>

int main(int /*argc*/, char** /*argv*/)
{
<<<<<<< HEAD
  std::cout << MOVEIT_VERSION;
  if (strlen(MOVEIT_GIT_COMMIT_HASH))
  {
    std::cout << ", git commit: " << MOVEIT_GIT_COMMIT_HASH;
    if (strlen(MOVEIT_GIT_NAME))
      std::cout << " (" << MOVEIT_GIT_NAME << ")";
  }
  std::cout << std::endl;
=======
  printf("%s\n", MOVEIT_VERSION_STR);
>>>>>>> 0a0fc562
  return 0;
}<|MERGE_RESOLUTION|>--- conflicted
+++ resolved
@@ -40,8 +40,7 @@
 
 int main(int /*argc*/, char** /*argv*/)
 {
-<<<<<<< HEAD
-  std::cout << MOVEIT_VERSION;
+  std::cout << MOVEIT_VERSION_STR;
   if (strlen(MOVEIT_GIT_COMMIT_HASH))
   {
     std::cout << ", git commit: " << MOVEIT_GIT_COMMIT_HASH;
@@ -49,8 +48,5 @@
       std::cout << " (" << MOVEIT_GIT_NAME << ")";
   }
   std::cout << std::endl;
-=======
-  printf("%s\n", MOVEIT_VERSION_STR);
->>>>>>> 0a0fc562
   return 0;
 }