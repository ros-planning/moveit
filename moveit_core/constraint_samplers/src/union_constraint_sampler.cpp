/*********************************************************************
 * Software License Agreement (BSD License)
 *
 *  Copyright (c) 2011, Willow Garage, Inc.
 *  All rights reserved.
 *
 *  Redistribution and use in source and binary forms, with or without
 *  modification, are permitted provided that the following conditions
 *  are met:
 *
 *   * Redistributions of source code must retain the above copyright
 *     notice, this list of conditions and the following disclaimer.
 *   * Redistributions in binary form must reproduce the above
 *     copyright notice, this list of conditions and the following
 *     disclaimer in the documentation and/or other materials provided
 *     with the distribution.
 *   * Neither the name of Willow Garage nor the names of its
 *     contributors may be used to endorse or promote products derived
 *     from this software without specific prior written permission.
 *
 *  THIS SOFTWARE IS PROVIDED BY THE COPYRIGHT HOLDERS AND CONTRIBUTORS
 *  "AS IS" AND ANY EXPRESS OR IMPLIED WARRANTIES, INCLUDING, BUT NOT
 *  LIMITED TO, THE IMPLIED WARRANTIES OF MERCHANTABILITY AND FITNESS
 *  FOR A PARTICULAR PURPOSE ARE DISCLAIMED. IN NO EVENT SHALL THE
 *  COPYRIGHT OWNER OR CONTRIBUTORS BE LIABLE FOR ANY DIRECT, INDIRECT,
 *  INCIDENTAL, SPECIAL, EXEMPLARY, OR CONSEQUENTIAL DAMAGES (INCLUDING,
 *  BUT NOT LIMITED TO, PROCUREMENT OF SUBSTITUTE GOODS OR SERVICES;
 *  LOSS OF USE, DATA, OR PROFITS; OR BUSINESS INTERRUPTION) HOWEVER
 *  CAUSED AND ON ANY THEORY OF LIABILITY, WHETHER IN CONTRACT, STRICT
 *  LIABILITY, OR TORT (INCLUDING NEGLIGENCE OR OTHERWISE) ARISING IN
 *  ANY WAY OUT OF THE USE OF THIS SOFTWARE, EVEN IF ADVISED OF THE
 *  POSSIBILITY OF SUCH DAMAGE.
 *********************************************************************/

/* Author: Ioan Sucan */

#include <moveit/constraint_samplers/union_constraint_sampler.h>
#include <moveit/constraint_samplers/default_constraint_samplers.h>
#include <algorithm>

namespace constraint_samplers
{
struct OrderSamplers
{
  bool operator()(const ConstraintSamplerPtr& a, const ConstraintSamplerPtr& b) const
  {
    const std::vector<std::string>& alinks = a->getJointModelGroup()->getUpdatedLinkModelNames();
    const std::vector<std::string>& blinks = b->getJointModelGroup()->getUpdatedLinkModelNames();
    std::set<std::string> a_updates(alinks.begin(), alinks.end());
    std::set<std::string> b_updates(blinks.begin(), blinks.end());

    bool a_contains_b = std::includes(a_updates.begin(), a_updates.end(), b_updates.begin(), b_updates.end());

    bool b_contains_a = std::includes(b_updates.begin(), b_updates.end(), a_updates.begin(), a_updates.end());

    // a contains b and sets are not equal
    if (a_contains_b && !b_contains_a)
      return true;
    if (b_contains_a && !a_contains_b)
      return false;

    // sets are equal or disjoint
    bool a_depends_on_b = false;
    bool b_depends_on_a = false;
    const std::vector<std::string>& fda = a->getFrameDependency();
    const std::vector<std::string>& fdb = b->getFrameDependency();
    for (std::size_t i = 0; i < fda.size() && !a_depends_on_b; ++i)
      for (const auto& blink : blinks)
        if (blink == fda[i])
        {
          a_depends_on_b = true;
          break;
        }
    for (std::size_t i = 0; i < fdb.size() && !b_depends_on_a; ++i)
      for (const auto& alink : alinks)
        if (alink == fdb[i])
        {
          b_depends_on_a = true;
          break;
        }
    if (b_depends_on_a && a_depends_on_b)
    {
      CONSOLE_BRIDGE_logWarn("Circular frame dependency! Sampling will likely produce invalid results "
                             "(sampling for groups '%s' and '%s')",
                             a->getJointModelGroup()->getName().c_str(), b->getJointModelGroup()->getName().c_str());
      return true;
    }
    if (b_depends_on_a && !a_depends_on_b)
      return true;
    if (a_depends_on_b && !b_depends_on_a)
      return false;

    // prefer sampling JointConstraints first
    JointConstraintSampler* ja = dynamic_cast<JointConstraintSampler*>(a.get());
    JointConstraintSampler* jb = dynamic_cast<JointConstraintSampler*>(b.get());
    if (ja && jb == nullptr)
      return true;
    if (jb && ja == nullptr)
      return false;

    // neither depends on either, so break ties based on group name
    return (a->getJointModelGroup()->getName() < b->getJointModelGroup()->getName());
  }
};
}

constraint_samplers::UnionConstraintSampler::UnionConstraintSampler(const planning_scene::PlanningSceneConstPtr& scene,
                                                                    const std::string& group_name,
                                                                    std::vector<ConstraintSamplerPtr> samplers)
  : ConstraintSampler(scene, group_name), samplers_(std::move(samplers))
{
  // using stable sort to preserve order of equivalents
  std::stable_sort(samplers_.begin(), samplers_.end(), OrderSamplers());

  for (auto& sampler : samplers_)
  {
    const std::vector<std::string>& fd = sampler->getFrameDependency();
    for (const auto& dependency : fd)
      frame_depends_.push_back(dependency);

<<<<<<< HEAD
    logDebug("Union sampler for group '%s' includes sampler for group '%s'", jmg_->getName().c_str(),
             sampler->getJointModelGroup()->getName().c_str());
=======
    CONSOLE_BRIDGE_logDebug("Union sampler for group '%s' includes sampler for group '%s'", jmg_->getName().c_str(),
                            samplers_[i]->getJointModelGroup()->getName().c_str());
>>>>>>> c8419c56
  }
}

bool constraint_samplers::UnionConstraintSampler::sample(robot_state::RobotState& state,
                                                         const robot_state::RobotState& reference_state,
                                                         unsigned int max_attempts)
{
  state = reference_state;
  state.setToRandomPositions(jmg_);

  if (!samplers_.empty())
  {
    if (!samplers_[0]->sample(state, reference_state, max_attempts))
      return false;
  }

  for (std::size_t i = 1; i < samplers_.size(); ++i)
  {
    // ConstraintSampler::sample returns states with dirty link transforms (because it only writes values)
    // but requires a state with clean link transforms as input. This means that we need to clean the link
    // transforms between calls to ConstraintSampler::sample.
    state.updateLinkTransforms();
    if (!samplers_[i]->sample(state, state, max_attempts))
      return false;
  }
  return true;
}

bool constraint_samplers::UnionConstraintSampler::project(robot_state::RobotState& state, unsigned int max_attempts)
{
  for (auto& sampler : samplers_)
  {
    // ConstraintSampler::project returns states with dirty link transforms (because it only writes values)
    // but requires a state with clean link transforms as input. This means that we need to clean the link
    // transforms between calls to ConstraintSampler::sample.
    state.updateLinkTransforms();
    if (!sampler->project(state, max_attempts))
      return false;
  }
  return true;
}<|MERGE_RESOLUTION|>--- conflicted
+++ resolved
@@ -118,13 +118,8 @@
     for (const auto& dependency : fd)
       frame_depends_.push_back(dependency);
 
-<<<<<<< HEAD
-    logDebug("Union sampler for group '%s' includes sampler for group '%s'", jmg_->getName().c_str(),
-             sampler->getJointModelGroup()->getName().c_str());
-=======
     CONSOLE_BRIDGE_logDebug("Union sampler for group '%s' includes sampler for group '%s'", jmg_->getName().c_str(),
-                            samplers_[i]->getJointModelGroup()->getName().c_str());
->>>>>>> c8419c56
+                            sampler->getJointModelGroup()->getName().c_str());
   }
 }
 
