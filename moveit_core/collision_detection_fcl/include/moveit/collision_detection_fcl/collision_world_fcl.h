--- conflicted
+++ resolved
@@ -78,13 +78,6 @@
                                  const AllowedCollisionMatrix* acm) const;
   void checkRobotCollisionHelper(const CollisionRequest& req, CollisionResult& res, const CollisionRobot& robot,
                                  const robot_state::RobotState& state, const AllowedCollisionMatrix* acm) const;
-<<<<<<< HEAD
-  double distanceRobotHelper(const CollisionRobot& robot, const robot_state::RobotState& state,
-                             const AllowedCollisionMatrix* acm, bool verbose = false) const;
-  double distanceWorldHelper(const CollisionWorld& other_world, const AllowedCollisionMatrix* acm,
-                             bool verbose = false) const;
-=======
->>>>>>> c8419c56
 
   void constructFCLObject(const World::Object* obj, FCLObject& fcl_obj) const;
   void updateFCLObject(const std::string& id);
