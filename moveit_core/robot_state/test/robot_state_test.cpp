/*********************************************************************
* Software License Agreement (BSD License)
*
*  Copyright (c) 2013, Willow Garage, Inc.
*  All rights reserved.
*
*  Redistribution and use in source and binary forms, with or without
*  modification, are permitted provided that the following conditions
*  are met:
*
*   * Redistributions of source code must retain the above copyright
*     notice, this list of conditions and the following disclaimer.
*   * Redistributions in binary form must reproduce the above
*     copyright notice, this list of conditions and the following
*     disclaimer in the documentation and/or other materials provided
*     with the distribution.
*   * Neither the name of the Willow Garage nor the names of its
*     contributors may be used to endorse or promote products derived
*     from this software without specific prior written permission.
*
*  THIS SOFTWARE IS PROVIDED BY THE COPYRIGHT HOLDERS AND CONTRIBUTORS
*  "AS IS" AND ANY EXPRESS OR IMPLIED WARRANTIES, INCLUDING, BUT NOT
*  LIMITED TO, THE IMPLIED WARRANTIES OF MERCHANTABILITY AND FITNESS
*  FOR A PARTICULAR PURPOSE ARE DISCLAIMED. IN NO EVENT SHALL THE
*  COPYRIGHT OWNER OR CONTRIBUTORS BE LIABLE FOR ANY DIRECT, INDIRECT,
*  INCIDENTAL, SPECIAL, EXEMPLARY, OR CONSEQUENTIAL DAMAGES (INCLUDING,
*  BUT NOT LIMITED TO, PROCUREMENT OF SUBSTITUTE GOODS OR SERVICES;
*  LOSS OF USE, DATA, OR PROFITS; OR BUSINESS INTERRUPTION) HOWEVER
*  CAUSED AND ON ANY THEORY OF LIABILITY, WHETHER IN CONTRACT, STRICT
*  LIABILITY, OR TORT (INCLUDING NEGLIGENCE OR OTHERWISE) ARISING IN
*  ANY WAY OUT OF THE USE OF THIS SOFTWARE, EVEN IF ADVISED OF THE
*  POSSIBILITY OF SUCH DAMAGE.
*********************************************************************/

/* Author: Ioan Sucan */
#include <moveit_resources/config.h>
#include <moveit/robot_model/robot_model.h>
#include <moveit/robot_state/robot_state.h>
#include <urdf_parser/urdf_parser.h>
#include <gtest/gtest.h>
#include <sstream>
#include <algorithm>
#include <ctype.h>

static bool sameStringIgnoringWS(const std::string& s1, const std::string& s2)
{
  unsigned int i1 = 0;
  unsigned int i2 = 0;
  while (i1 < s1.size() && isspace(s1[i1]))
    i1++;
  while (i2 < s2.size() && isspace(s2[i2]))
    i2++;
  while (i1 < s1.size() && i2 < s2.size())
  {
    if (i1 < s1.size() && i2 < s2.size())
    {
      if (s1[i1] != s2[i2])
        return false;
      i1++;
      i2++;
    }
    while (i1 < s1.size() && isspace(s1[i1]))
      i1++;
    while (i2 < s2.size() && isspace(s2[i2]))
      i2++;
  }
  return i1 == s1.size() && i2 == s2.size();
}
static void expect_near(const Eigen::MatrixXd& x, const Eigen::MatrixXd& y,
                        double eps = std::numeric_limits<double>::epsilon())
{
  ASSERT_EQ(x.rows(), y.rows());
  ASSERT_EQ(x.cols(), y.cols());
  for (int r = 0; r < x.rows(); ++r)
    for (int c = 0; c < x.cols(); ++c)
      EXPECT_NEAR(x(r, c), y(r, c), eps) << "(r,c) = (" << r << "," << c << ")";
}

// clang-format off
#define EXPECT_NEAR_TRACED(...) {                 \
	SCOPED_TRACE("expect_near(" #__VA_ARGS__ ")"); \
	expect_near(__VA_ARGS__);                      \
}
// clang-format on

TEST(Loading, SimpleRobot)
{
  static const std::string MODEL0 = "<?xml version=\"1.0\" ?>"
                                    "<robot name=\"myrobot\">"
                                    "  <link name=\"base_link\">"
                                    "    <collision name=\"base_collision\">"
                                    "    <origin rpy=\"0 0 0\" xyz=\"0 0 0.165\"/>"
                                    "    <geometry name=\"base_collision_geom\">"
                                    "      <box size=\"0.65 0.65 0.23\"/>"
                                    "    </geometry>"
                                    "    </collision>"
                                    "   </link>"
                                    "</robot>";

  static const std::string SMODEL0 =
      "<?xml version=\"1.0\" ?>"
      "<robot name=\"myrobot\">"
      "<virtual_joint name=\"base_joint\" child_link=\"base_link\" parent_frame=\"odom_combined\" type=\"floating\"/>"
      "</robot>";

  urdf::ModelInterfaceSharedPtr urdfModel = urdf::parseURDF(MODEL0);
  srdf::ModelSharedPtr srdfModel(new srdf::Model());
  srdfModel->initString(*urdfModel, SMODEL0);

  EXPECT_TRUE(srdfModel->getVirtualJoints().size() == 1);

  moveit::core::RobotModelPtr model(new moveit::core::RobotModel(urdfModel, srdfModel));
  moveit::core::RobotState state(model);

  state.setToDefaultValues();

  // make sure that this copy constructor works
  moveit::core::RobotState new_state(state);

  EXPECT_EQ(new_state.getVariablePosition("base_joint/rot_w"), 1.0);

  EXPECT_EQ(std::string("myrobot"), model->getName());
  EXPECT_EQ((unsigned int)7, new_state.getVariableCount());

  const std::vector<moveit::core::LinkModel*>& links = model->getLinkModels();
  EXPECT_EQ((unsigned int)1, links.size());

  const std::vector<moveit::core::JointModel*>& joints = model->getJointModels();
  EXPECT_EQ((unsigned int)1, joints.size());

  const std::vector<std::string>& pgroups = model->getJointModelGroupNames();
  EXPECT_EQ((unsigned int)0, pgroups.size());
}

TEST(LoadingAndFK, SimpleRobot)
{
  static const std::string MODEL1 =
      "<?xml version=\"1.0\" ?>"
      "<robot name=\"myrobot\">"
      "<link name=\"base_link\">"
      "  <inertial>"
      "    <mass value=\"2.81\"/>"
      "    <origin rpy=\"0 0 0\" xyz=\"0.0 0.099 .0\"/>"
      "    <inertia ixx=\"0.1\" ixy=\"-0.2\" ixz=\"0.5\" iyy=\"-.09\" iyz=\"1\" izz=\"0.101\"/>"
      "  </inertial>"
      "  <collision name=\"my_collision\">"
      "    <origin rpy=\"0 0 -1\" xyz=\"-0.1 0 0\"/>"
      "    <geometry>"
      "      <box size=\"1 2 1\" />"
      "    </geometry>"
      "  </collision>"
      "  <visual>"
      "    <origin rpy=\"0 0 0\" xyz=\"0.0 0 0\"/>"
      "    <geometry>"
      "      <box size=\"1 2 1\" />"
      "    </geometry>"
      "  </visual>"
      "</link>"
      "</robot>";

  static const std::string SMODEL1 =
      "<?xml version=\"1.0\" ?>"
      "<robot name=\"myrobot\">"
      "<virtual_joint name=\"base_joint\" child_link=\"base_link\" parent_frame=\"odom_combined\" type=\"planar\"/>"
      "<group name=\"base\">"
      "<joint name=\"base_joint\"/>"
      "</group>"
      "</robot>";

  urdf::ModelInterfaceSharedPtr urdfModel = urdf::parseURDF(MODEL1);

  srdf::ModelSharedPtr srdfModel(new srdf::Model());
  srdfModel->initString(*urdfModel, SMODEL1);

  moveit::core::RobotModelPtr model(new moveit::core::RobotModel(urdfModel, srdfModel));
  moveit::core::RobotState state(model);

  EXPECT_EQ((unsigned int)3, state.getVariableCount());

  state.setToDefaultValues();

  EXPECT_EQ((unsigned int)1, (unsigned int)model->getJointModelCount());
  EXPECT_EQ((unsigned int)3, (unsigned int)model->getJointModels()[0]->getLocalVariableNames().size());

  std::map<std::string, double> joint_values;
  joint_values["base_joint/x"] = 10.0;
  joint_values["base_joint/y"] = 8.0;

  // testing incomplete state
  std::vector<std::string> missing_states;
  state.setVariablePositions(joint_values, missing_states);
  ASSERT_EQ(missing_states.size(), 1);
  EXPECT_EQ(missing_states[0], std::string("base_joint/theta"));
  joint_values["base_joint/theta"] = 0.1;

  state.setVariablePositions(joint_values, missing_states);
  ASSERT_EQ(missing_states.size(), 0);

  EXPECT_NEAR_TRACED(state.getGlobalLinkTransform("base_link").translation(), Eigen::Vector3d(10, 8, 0));

  state.setVariableAcceleration("base_joint/x", 0.0);

  // making sure that values get copied
  auto new_state = new moveit::core::RobotState(state);
  EXPECT_NEAR_TRACED(state.getGlobalLinkTransform("base_link").translation(), Eigen::Vector3d(10, 8, 0));
  delete new_state;

  std::vector<double> jv(state.getVariableCount(), 0.0);
  jv[state.getRobotModel()->getVariableIndex("base_joint/x")] = 5.0;
  jv[state.getRobotModel()->getVariableIndex("base_joint/y")] = 4.0;
  jv[state.getRobotModel()->getVariableIndex("base_joint/theta")] = 0.0;

  state.setVariablePositions(jv);
  EXPECT_NEAR_TRACED(state.getGlobalLinkTransform("base_link").translation(), Eigen::Vector3d(5, 4, 0));
}

class OneRobot : public testing::Test
{
protected:
  virtual void SetUp()
  {
    static const std::string MODEL2 =
        "<?xml version=\"1.0\" ?>"
        "<robot name=\"one_robot\">"
        "<link name=\"base_link\">"
        "  <inertial>"
        "    <mass value=\"2.81\"/>"
        "    <origin rpy=\"0 0 0\" xyz=\"0.0 0.0 .0\"/>"
        "    <inertia ixx=\"0.1\" ixy=\"-0.2\" ixz=\"0.5\" iyy=\"-.09\" iyz=\"1\" izz=\"0.101\"/>"
        "  </inertial>"
        "  <collision name=\"my_collision\">"
        "    <origin rpy=\"0 0 0\" xyz=\"0 0 0\"/>"
        "    <geometry>"
        "      <box size=\"1 2 1\" />"
        "    </geometry>"
        "  </collision>"
        "  <visual>"
        "    <origin rpy=\"0 0 0\" xyz=\"0.0 0 0\"/>"
        "    <geometry>"
        "      <box size=\"1 2 1\" />"
        "    </geometry>"
        "  </visual>"
        "</link>"
        "<joint name=\"joint_a\" type=\"continuous\">"
        "   <axis xyz=\"0 0 1\"/>"
        "   <parent link=\"base_link\"/>"
        "   <child link=\"link_a\"/>"
        "   <origin rpy=\" 0.0 0 0 \" xyz=\"0.0 0 0 \"/>"
        "</joint>"
        "<link name=\"link_a\">"
        "  <inertial>"
        "    <mass value=\"1.0\"/>"
        "    <origin rpy=\"0 0 0\" xyz=\"0.0 0.0 .0\"/>"
        "    <inertia ixx=\"0.1\" ixy=\"-0.2\" ixz=\"0.5\" iyy=\"-.09\" iyz=\"1\" izz=\"0.101\"/>"
        "  </inertial>"
        "  <collision>"
        "    <origin rpy=\"0 0 0\" xyz=\"0 0 0\"/>"
        "    <geometry>"
        "      <box size=\"1 2 1\" />"
        "    </geometry>"
        "  </collision>"
        "  <visual>"
        "    <origin rpy=\"0 0 0\" xyz=\"0.0 0 0\"/>"
        "    <geometry>"
        "      <box size=\"1 2 1\" />"
        "    </geometry>"
        "  </visual>"
        "</link>"
        "<joint name=\"joint_b\" type=\"fixed\">"
        "  <parent link=\"link_a\"/>"
        "  <child link=\"link_b\"/>"
        "  <origin rpy=\" 0.0 -0.42 0 \" xyz=\"0.0 0.5 0 \"/>"
        "</joint>"
        "<link name=\"link_b\">"
        "  <inertial>"
        "    <mass value=\"1.0\"/>"
        "    <origin rpy=\"0 0 0\" xyz=\"0.0 0.0 .0\"/>"
        "    <inertia ixx=\"0.1\" ixy=\"-0.2\" ixz=\"0.5\" iyy=\"-.09\" iyz=\"1\" izz=\"0.101\"/>"
        "  </inertial>"
        "  <collision>"
        "    <origin rpy=\"0 0 0\" xyz=\"0 0 0\"/>"
        "    <geometry>"
        "      <box size=\"1 2 1\" />"
        "    </geometry>"
        "  </collision>"
        "  <visual>"
        "    <origin rpy=\"0 0 0\" xyz=\"0.0 0 0\"/>"
        "    <geometry>"
        "      <box size=\"1 2 1\" />"
        "    </geometry>"
        "  </visual>"
        "</link>"
        "  <joint name=\"joint_c\" type=\"prismatic\">"
        "    <axis xyz=\"1 0 0\"/>"
        "    <limit effort=\"100.0\" lower=\"0.0\" upper=\"0.09\" velocity=\"0.2\"/>"
        "    <safety_controller k_position=\"20.0\" k_velocity=\"500.0\" soft_lower_limit=\"0.0\" "
        "soft_upper_limit=\"0.089\"/>"
        "    <parent link=\"link_b\"/>"
        "    <child link=\"link_c\"/>"
        "    <origin rpy=\" 0.0 0.42 0.0 \" xyz=\"0.0 -0.1 0 \"/>"
        "  </joint>"
        "<link name=\"link_c\">"
        "  <inertial>"
        "    <mass value=\"1.0\"/>"
        "    <origin rpy=\"0 0 0\" xyz=\"0.0 0 .0\"/>"
        "    <inertia ixx=\"0.1\" ixy=\"-0.2\" ixz=\"0.5\" iyy=\"-.09\" iyz=\"1\" izz=\"0.101\"/>"
        "  </inertial>"
        "  <collision>"
        "    <origin rpy=\"0 0 0\" xyz=\"0 0 0\"/>"
        "    <geometry>"
        "      <box size=\"1 2 1\" />"
        "    </geometry>"
        "  </collision>"
        "  <visual>"
        "    <origin rpy=\"0 0 0\" xyz=\"0.0 0 0\"/>"
        "    <geometry>"
        "      <box size=\"1 2 1\" />"
        "    </geometry>"
        "  </visual>"
        "</link>"
        "  <joint name=\"mim_f\" type=\"prismatic\">"
        "    <axis xyz=\"1 0 0\"/>"
        "    <limit effort=\"100.0\" lower=\"0.0\" upper=\"0.19\" velocity=\"0.2\"/>"
        "    <parent link=\"link_c\"/>"
        "    <child link=\"link_d\"/>"
        "    <origin rpy=\" 0.0 0.0 0.0 \" xyz=\"0.1 0.1 0 \"/>"
        "    <mimic joint=\"joint_f\" multiplier=\"1.5\" offset=\"0.1\"/>"
        "  </joint>"
        "  <joint name=\"joint_f\" type=\"prismatic\">"
        "    <axis xyz=\"1 0 0\"/>"
        "    <limit effort=\"100.0\" lower=\"0.0\" upper=\"0.19\" velocity=\"0.2\"/>"
        "    <parent link=\"link_d\"/>"
        "    <child link=\"link_e\"/>"
        "    <origin rpy=\" 0.0 0.0 0.0 \" xyz=\"0.1 0.1 0 \"/>"
        "  </joint>"
        "<link name=\"link_d\">"
        "  <collision>"
        "    <origin rpy=\"0 0 0\" xyz=\"0 0 0\"/>"
        "    <geometry>"
        "      <box size=\"1 2 1\" />"
        "    </geometry>"
        "  </collision>"
        "  <visual>"
        "    <origin rpy=\"0 1 0\" xyz=\"0 0.1 0\"/>"
        "    <geometry>"
        "      <box size=\"1 2 1\" />"
        "    </geometry>"
        "  </visual>"
        "</link>"
        "<link name=\"link_e\">"
        "  <collision>"
        "    <origin rpy=\"0 0 0\" xyz=\"0 0 0\"/>"
        "    <geometry>"
        "      <box size=\"1 2 1\" />"
        "    </geometry>"
        "  </collision>"
        "  <visual>"
        "    <origin rpy=\"0 1 0\" xyz=\"0 0.1 0\"/>"
        "    <geometry>"
        "      <box size=\"1 2 1\" />"
        "    </geometry>"
        "  </visual>"
        "</link>"
        "</robot>";

    static const std::string SMODEL2 =
        "<?xml version=\"1.0\" ?>"
        "<robot name=\"one_robot\">"
        "<virtual_joint name=\"base_joint\" child_link=\"base_link\" parent_frame=\"odom_combined\" type=\"planar\"/>"
        "<group name=\"base_from_joints\">"
        "<joint name=\"base_joint\"/>"
        "<joint name=\"joint_a\"/>"
        "<joint name=\"joint_c\"/>"
        "</group>"
        "<group name=\"mim_joints\">"
        "<joint name=\"joint_f\"/>"
        "<joint name=\"mim_f\"/>"
        "</group>"
        "<group name=\"base_with_subgroups\">"
        "<group name=\"base_from_base_to_tip\"/>"
        "<joint name=\"joint_c\"/>"
        "</group>"
        "<group name=\"base_from_base_to_tip\">"
        "<chain base_link=\"base_link\" tip_link=\"link_b\"/>"
        "<joint name=\"base_joint\"/>"
        "</group>"
        "<group name=\"base_with_bad_subgroups\">"
        "<group name=\"error\"/>"
        "</group>"
        "</robot>";

    urdf::ModelInterfaceSharedPtr urdf_model = urdf::parseURDF(MODEL2);
    srdf::ModelSharedPtr srdf_model(new srdf::Model());
    srdf_model->initString(*urdf_model, SMODEL2);
    robot_model.reset(new moveit::core::RobotModel(urdf_model, srdf_model));
  }

  virtual void TearDown()
  {
  }

protected:
  moveit::core::RobotModelConstPtr robot_model;
};

TEST_F(OneRobot, FK)
{
  moveit::core::RobotModelConstPtr model = robot_model;

  // testing that the two planning groups are the same
  const moveit::core::JointModelGroup* g_one = model->getJointModelGroup("base_from_joints");
  const moveit::core::JointModelGroup* g_two = model->getJointModelGroup("base_from_base_to_tip");
  const moveit::core::JointModelGroup* g_three = model->getJointModelGroup("base_with_subgroups");
  const moveit::core::JointModelGroup* g_four = model->getJointModelGroup("base_with_bad_subgroups");
  const moveit::core::JointModelGroup* g_mim = model->getJointModelGroup("mim_joints");

  ASSERT_TRUE(g_one != nullptr);
  ASSERT_TRUE(g_two != nullptr);
  ASSERT_TRUE(g_three != nullptr);
  ASSERT_TRUE(g_four == nullptr);

  // joint_b is a fixed joint, so no one should have it
  ASSERT_EQ(g_one->getJointModelNames().size(), 3);
  ASSERT_EQ(g_two->getJointModelNames().size(), 3);
  ASSERT_EQ(g_three->getJointModelNames().size(), 4);
  ASSERT_EQ(g_mim->getJointModelNames().size(), 2);

  // only the links in between the joints, and the children of the leafs
  ASSERT_EQ(g_one->getLinkModelNames().size(), 3);
  // g_two only has three links
  ASSERT_EQ(g_two->getLinkModelNames().size(), 3);
  ASSERT_EQ(g_three->getLinkModelNames().size(), 4);

  std::vector<std::string> jmn = g_one->getJointModelNames();
  std::sort(jmn.begin(), jmn.end());
  EXPECT_EQ(jmn[0], "base_joint");
  EXPECT_EQ(jmn[1], "joint_a");
  EXPECT_EQ(jmn[2], "joint_c");
  jmn = g_two->getJointModelNames();
  std::sort(jmn.begin(), jmn.end());
  EXPECT_EQ(jmn[0], "base_joint");
  EXPECT_EQ(jmn[1], "joint_a");
  EXPECT_EQ(jmn[2], "joint_b");
  jmn = g_three->getJointModelNames();
  std::sort(jmn.begin(), jmn.end());
  EXPECT_EQ(jmn[0], "base_joint");
  EXPECT_EQ(jmn[1], "joint_a");
  EXPECT_EQ(jmn[2], "joint_b");
  EXPECT_EQ(jmn[3], "joint_c");

  // but they should have the same links to be updated
  ASSERT_EQ(g_one->getUpdatedLinkModels().size(), 6);
  ASSERT_EQ(g_two->getUpdatedLinkModels().size(), 6);
  ASSERT_EQ(g_three->getUpdatedLinkModels().size(), 6);

  EXPECT_EQ(g_one->getUpdatedLinkModels()[0]->getName(), "base_link");
  EXPECT_EQ(g_one->getUpdatedLinkModels()[1]->getName(), "link_a");
  EXPECT_EQ(g_one->getUpdatedLinkModels()[2]->getName(), "link_b");
  EXPECT_EQ(g_one->getUpdatedLinkModels()[3]->getName(), "link_c");

  EXPECT_EQ(g_two->getUpdatedLinkModels()[0]->getName(), "base_link");
  EXPECT_EQ(g_two->getUpdatedLinkModels()[1]->getName(), "link_a");
  EXPECT_EQ(g_two->getUpdatedLinkModels()[2]->getName(), "link_b");
  EXPECT_EQ(g_two->getUpdatedLinkModels()[3]->getName(), "link_c");

  EXPECT_EQ(g_three->getUpdatedLinkModels()[0]->getName(), "base_link");
  EXPECT_EQ(g_three->getUpdatedLinkModels()[1]->getName(), "link_a");
  EXPECT_EQ(g_three->getUpdatedLinkModels()[2]->getName(), "link_b");
  EXPECT_EQ(g_three->getUpdatedLinkModels()[3]->getName(), "link_c");

  // bracketing so the state gets destroyed before we bring down the model

  moveit::core::RobotState state(model);

  EXPECT_EQ((unsigned int)7, state.getVariableCount());

  state.setToDefaultValues();

  std::map<std::string, double> joint_values;
  joint_values["base_joint/x"] = 1.0;
  joint_values["base_joint/y"] = 1.0;
  joint_values["base_joint/theta"] = 0.5;
  joint_values["joint_a"] = -0.5;
  joint_values["joint_c"] = 0.08;
  state.setVariablePositions(joint_values);

  EXPECT_NEAR_TRACED(state.getGlobalLinkTransform("base_link").translation(), Eigen::Vector3d(1, 1, 0));
  EXPECT_NEAR(0.0, Eigen::Quaterniond(state.getGlobalLinkTransform("base_link").rotation()).x(), 1e-5);
  EXPECT_NEAR(0.0, Eigen::Quaterniond(state.getGlobalLinkTransform("base_link").rotation()).y(), 1e-5);
  EXPECT_NEAR(0.247404, Eigen::Quaterniond(state.getGlobalLinkTransform("base_link").rotation()).z(), 1e-5);
  EXPECT_NEAR(0.968912, Eigen::Quaterniond(state.getGlobalLinkTransform("base_link").rotation()).w(), 1e-5);

  EXPECT_NEAR_TRACED(state.getGlobalLinkTransform("link_a").translation(), Eigen::Vector3d(1, 1, 0));
  EXPECT_NEAR(0.0, Eigen::Quaterniond(state.getGlobalLinkTransform("link_a").rotation()).x(), 1e-5);
  EXPECT_NEAR(0.0, Eigen::Quaterniond(state.getGlobalLinkTransform("link_a").rotation()).y(), 1e-5);
  EXPECT_NEAR(0.0, Eigen::Quaterniond(state.getGlobalLinkTransform("link_a").rotation()).z(), 1e-5);
  EXPECT_NEAR(1.0, Eigen::Quaterniond(state.getGlobalLinkTransform("link_a").rotation()).w(), 1e-5);

  EXPECT_NEAR_TRACED(state.getGlobalLinkTransform("link_b").translation(), Eigen::Vector3d(1, 1.5, 0));
  EXPECT_NEAR(0.0, Eigen::Quaterniond(state.getGlobalLinkTransform("link_b").rotation()).x(), 1e-5);
  EXPECT_NEAR(-0.2084598, Eigen::Quaterniond(state.getGlobalLinkTransform("link_b").rotation()).y(), 1e-5);
  EXPECT_NEAR(0.0, Eigen::Quaterniond(state.getGlobalLinkTransform("link_b").rotation()).z(), 1e-5);
  EXPECT_NEAR(0.97803091, Eigen::Quaterniond(state.getGlobalLinkTransform("link_b").rotation()).w(), 1e-5);

  EXPECT_NEAR_TRACED(state.getGlobalLinkTransform("link_c").translation(), Eigen::Vector3d(1.08, 1.4, 0));
  EXPECT_NEAR(0.0, Eigen::Quaterniond(state.getGlobalLinkTransform("link_c").rotation()).x(), 1e-5);
  EXPECT_NEAR(0.0, Eigen::Quaterniond(state.getGlobalLinkTransform("link_c").rotation()).y(), 1e-5);
  EXPECT_NEAR(0.0, Eigen::Quaterniond(state.getGlobalLinkTransform("link_c").rotation()).z(), 1e-5);
  EXPECT_NEAR(1.0, Eigen::Quaterniond(state.getGlobalLinkTransform("link_c").rotation()).w(), 1e-5);

  EXPECT_TRUE(state.satisfiesBounds());

  std::map<std::string, double> upd_a;
  upd_a["joint_a"] = 0.2;
  state.setVariablePositions(upd_a);
  EXPECT_TRUE(state.satisfiesBounds(model->getJointModel("joint_a")));
  EXPECT_NEAR(state.getVariablePosition("joint_a"), 0.2, 1e-3);
  state.enforceBounds();
  EXPECT_NEAR(state.getVariablePosition("joint_a"), 0.2, 1e-3);

  upd_a["joint_a"] = 3.2;
  state.setVariablePositions(upd_a);
  EXPECT_FALSE(state.satisfiesBounds(model->getJointModel("joint_a")));
  EXPECT_NEAR(state.getVariablePosition("joint_a"), 3.2, 1e-3);
  state.enforceBounds();
  EXPECT_NEAR(state.getVariablePosition("joint_a"), -3.083185, 1e-3);
  EXPECT_TRUE(state.satisfiesBounds(model->getJointModel("joint_a")));

  // mimic joints
  state.setToDefaultValues();
  EXPECT_TRUE(state.dirtyLinkTransforms());
  EXPECT_NEAR_TRACED(state.getGlobalLinkTransform("link_c").translation(), Eigen::Vector3d(0.0, 0.4, 0));
  EXPECT_NEAR_TRACED(state.getGlobalLinkTransform("link_d").translation(), Eigen::Vector3d(0.2, 0.5, 0));
  EXPECT_NEAR_TRACED(state.getGlobalLinkTransform("link_e").translation(), Eigen::Vector3d(0.3, 0.6, 0));

  // setVariablePosition should update corresponding mimic joints too
  state.setVariablePosition("joint_f", 1.0);
  EXPECT_EQ(state.getVariablePosition("joint_f"), 1.0);
  EXPECT_EQ(state.getVariablePosition("mim_f"), 1.6);
  EXPECT_TRUE(state.dirtyLinkTransforms());
  EXPECT_NEAR_TRACED(state.getGlobalLinkTransform("link_c").translation(), Eigen::Vector3d(0.0, 0.4, 0));
  EXPECT_NEAR_TRACED(state.getGlobalLinkTransform("link_d").translation(), Eigen::Vector3d(1.7, 0.5, 0));
  EXPECT_NEAR_TRACED(state.getGlobalLinkTransform("link_e").translation(), Eigen::Vector3d(2.8, 0.6, 0));

  ASSERT_EQ(g_mim->getVariableCount(), 2);
  double gstate[2];
  state.copyJointGroupPositions(g_mim, gstate);

  // setToRandomPositions() uses a different mechanism to update mimic joints
  state.setToRandomPositions(g_mim);
  double joint_f = state.getVariablePosition("joint_f");
  double mim_f = state.getVariablePosition("mim_f");
  EXPECT_NEAR(mim_f, 1.5 * joint_f + 0.1, 1e-8);
  EXPECT_TRUE(state.dirtyLinkTransforms());
  EXPECT_NEAR_TRACED(state.getGlobalLinkTransform("link_c").translation(), Eigen::Vector3d(0.0, 0.4, 0));
  EXPECT_NEAR_TRACED(state.getGlobalLinkTransform("link_d").translation(), Eigen::Vector3d(0.1 + mim_f, 0.5, 0));
  EXPECT_NEAR_TRACED(state.getGlobalLinkTransform("link_e").translation(),
                     Eigen::Vector3d(0.1 + mim_f + joint_f + 0.1, 0.6, 0));

  // setJointGroupPositions() uses a different mechanism to update mimic joints
  state.setJointGroupPositions(g_mim, gstate);
  EXPECT_EQ(state.getVariablePosition("joint_f"), 1.0);
  EXPECT_EQ(state.getVariablePosition("mim_f"), 1.6);
  EXPECT_TRUE(state.dirtyLinkTransforms());
  EXPECT_NEAR_TRACED(state.getGlobalLinkTransform("link_c").translation(), Eigen::Vector3d(0.0, 0.4, 0));
  EXPECT_NEAR_TRACED(state.getGlobalLinkTransform("link_d").translation(), Eigen::Vector3d(1.7, 0.5, 0));
  EXPECT_NEAR_TRACED(state.getGlobalLinkTransform("link_e").translation(), Eigen::Vector3d(2.8, 0.6, 0));
}

<<<<<<< HEAD
class LoadPR2 : public testing::Test
{
protected:
  void SetUp() override
  {
    std::string res_path(MOVEIT_TEST_RESOURCES_DIR);

    urdf_model = urdf::parseURDFFile(res_path + "/pr2_description/urdf/robot.xml");
    srdf_model.reset(new srdf::Model());
    srdf_model->initFile(*urdf_model, res_path + "/pr2_description/srdf/robot.xml");
    robot_model.reset(new moveit::core::RobotModel(urdf_model, srdf_model));
  }

  void TearDown() override
  {
  }

protected:
  urdf::ModelInterfaceSharedPtr urdf_model;
  srdf::ModelSharedPtr srdf_model;
  moveit::core::RobotModelConstPtr robot_model;
};

=======
>>>>>>> 6bf3d044
void generateTestTraj(std::vector<std::shared_ptr<robot_state::RobotState>>& traj,
                      const moveit::core::RobotModelConstPtr& robot_model,
                      const robot_model::JointModelGroup* joint_model_group)
{
  traj.clear();

  // 3 waypoints with default joints
  std::shared_ptr<robot_state::RobotState> robot_state(new robot_state::RobotState(robot_model));
  robot_state->setToDefaultValues();
  for (std::size_t traj_ix = 0; traj_ix < 3; ++traj_ix)
    traj.push_back(robot_state);

  // 4th waypoint with a large jump of 1.01 in first joint
  robot_state.reset(new robot_state::RobotState(*robot_state));
  std::vector<double> joint_positions;
  robot_state->copyJointGroupPositions(joint_model_group, joint_positions);
  // first joint is planar (3DoF), second joint is revolute
  joint_positions[3] -= 1.01;
  robot_state->setJointGroupPositions(joint_model_group, joint_positions);
  traj.push_back(robot_state);
}

TEST_F(OneRobot, testAbsoluteJointSpaceJump)
{
  const robot_model::JointModelGroup* joint_model_group = robot_model->getJointModelGroup("base_from_base_to_tip");
  std::vector<std::shared_ptr<robot_state::RobotState>> traj;

  // direct call of absolute version
  generateTestTraj(traj, robot_model, joint_model_group);
  double fraction = robot_state::RobotState::testAbsoluteJointSpaceJump(joint_model_group, traj, 1.0, 1.0);
  EXPECT_EQ(traj.size(), 3);  // traj should be cut
  EXPECT_NEAR(fraction, 3. / 4., 0.01);

  // indirect call
  generateTestTraj(traj, robot_model, joint_model_group);
  fraction = robot_state::RobotState::testJointSpaceJump(joint_model_group, traj, robot_state::JumpThreshold(1.0, 1.0));
  EXPECT_EQ(traj.size(), 3);  // traj should be cut
  EXPECT_NEAR(fraction, 3. / 4., 0.01);

  // ignore revolute joints
  generateTestTraj(traj, robot_model, joint_model_group);
  fraction = robot_state::RobotState::testJointSpaceJump(joint_model_group, traj, robot_state::JumpThreshold(0.0, 1.0));
  EXPECT_EQ(traj.size(), 4);  // traj should not be cut
  EXPECT_NEAR(fraction, 4. / 4., 0.01);
}

TEST_F(OneRobot, testRelativeJointSpaceJump)
{
  const robot_model::JointModelGroup* joint_model_group = robot_model->getJointModelGroup("base_from_base_to_tip");
  std::vector<std::shared_ptr<robot_state::RobotState>> traj;

  // direct call of absolute version: factor slightly smaller than 3 (1.01 > 2.99 * 1.01 / 3)
  generateTestTraj(traj, robot_model, joint_model_group);
  double fraction = robot_state::RobotState::testRelativeJointSpaceJump(joint_model_group, traj, 2.99);
  EXPECT_EQ(traj.size(), 3);  // traj should be cut
  EXPECT_NEAR(fraction, 3. / 4., 0.01);

  // indirect call
  generateTestTraj(traj, robot_model, joint_model_group);
  fraction = robot_state::RobotState::testJointSpaceJump(joint_model_group, traj, robot_state::JumpThreshold(2.99));
  EXPECT_EQ(traj.size(), 3);  // traj should be cut
  EXPECT_NEAR(fraction, 3. / 4., 0.01);
}

int main(int argc, char** argv)
{
  testing::InitGoogleTest(&argc, argv);
  return RUN_ALL_TESTS();
}<|MERGE_RESOLUTION|>--- conflicted
+++ resolved
@@ -567,32 +567,6 @@
   EXPECT_NEAR_TRACED(state.getGlobalLinkTransform("link_e").translation(), Eigen::Vector3d(2.8, 0.6, 0));
 }
 
-<<<<<<< HEAD
-class LoadPR2 : public testing::Test
-{
-protected:
-  void SetUp() override
-  {
-    std::string res_path(MOVEIT_TEST_RESOURCES_DIR);
-
-    urdf_model = urdf::parseURDFFile(res_path + "/pr2_description/urdf/robot.xml");
-    srdf_model.reset(new srdf::Model());
-    srdf_model->initFile(*urdf_model, res_path + "/pr2_description/srdf/robot.xml");
-    robot_model.reset(new moveit::core::RobotModel(urdf_model, srdf_model));
-  }
-
-  void TearDown() override
-  {
-  }
-
-protected:
-  urdf::ModelInterfaceSharedPtr urdf_model;
-  srdf::ModelSharedPtr srdf_model;
-  moveit::core::RobotModelConstPtr robot_model;
-};
-
-=======
->>>>>>> 6bf3d044
 void generateTestTraj(std::vector<std::shared_ptr<robot_state::RobotState>>& traj,
                       const moveit::core::RobotModelConstPtr& robot_model,
                       const robot_model::JointModelGroup* joint_model_group)
