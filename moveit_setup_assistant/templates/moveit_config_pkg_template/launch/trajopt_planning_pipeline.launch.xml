--- conflicted
+++ resolved
@@ -6,24 +6,14 @@
   <!-- inhibit capabilites (space seperated) -->
   <arg name="disable_capabilities" default=""/>
 
-<<<<<<< HEAD
-  <!-- The request adapters (plugins) used when planning with TrajOpt.
-       ORDER MATTERS -->
-  <arg name="planning_adapters" default="default_planner_request_adapters/LimitMaxCartesianLinkSpeed
-                       default_planner_request_adapters/AddTimeParameterization
-                       default_planner_request_adapters/FixWorkspaceBounds
-                       default_planner_request_adapters/FixStartStateBounds
-                       default_planner_request_adapters/FixStartStateCollision
-                       default_planner_request_adapters/FixStartStatePathConstraints" />
-=======
   <!-- The request adapters (plugins) used when planning with TrajOpt. ORDER MATTERS! -->
   <arg name="planning_adapters"
-       default="default_planner_request_adapters/AddTimeParameterization
+       default="default_planner_request_adapters/LimitMaxCartesianLinkSpeed
+                default_planner_request_adapters/AddTimeParameterization
                 default_planner_request_adapters/FixWorkspaceBounds
                 default_planner_request_adapters/FixStartStateBounds
                 default_planner_request_adapters/FixStartStateCollision
                 default_planner_request_adapters/FixStartStatePathConstraints" />
->>>>>>> 87038c3e
 
   <arg name="start_state_max_bounds_error" default="0.1" />
   <arg name="jiggle_fraction" value="0.05" />
