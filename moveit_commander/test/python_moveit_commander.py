#!/usr/bin/env python

# Software License Agreement (BSD License)
#
# Copyright (c) 2012, Willow Garage, Inc.
# All rights reserved.
#
# Redistribution and use in source and binary forms, with or without
# modification, are permitted provided that the following conditions
# are met:
#
#  * Redistributions of source code must retain the above copyright
#    notice, this list of conditions and the following disclaimer.
#  * Redistributions in binary form must reproduce the above
#    copyright notice, this list of conditions and the following
#    disclaimer in the documentation and/or other materials provided
#    with the distribution.
#  * Neither the name of Willow Garage, Inc. nor the names of its
#    contributors may be used to endorse or promote products derived
#    from this software without specific prior written permission.
#
# THIS SOFTWARE IS PROVIDED BY THE COPYRIGHT HOLDERS AND CONTRIBUTORS
# "AS IS" AND ANY EXPRESS OR IMPLIED WARRANTIES, INCLUDING, BUT NOT
# LIMITED TO, THE IMPLIED WARRANTIES OF MERCHANTABILITY AND FITNESS
# FOR A PARTICULAR PURPOSE ARE DISCLAIMED. IN NO EVENT SHALL THE
# COPYRIGHT OWNER OR CONTRIBUTORS BE LIABLE FOR ANY DIRECT, INDIRECT,
# INCIDENTAL, SPECIAL, EXEMPLARY, OR CONSEQUENTIAL DAMAGES (INCLUDING,
# BUT NOT LIMITED TO, PROCUREMENT OF SUBSTITUTE GOODS OR SERVICES;
# LOSS OF USE, DATA, OR PROFITS; OR BUSINESS INTERRUPTION) HOWEVER
# CAUSED AND ON ANY THEORY OF LIABILITY, WHETHER IN CONTRACT, STRICT
# LIABILITY, OR TORT (INCLUDING NEGLIGENCE OR OTHERWISE) ARISING IN
# ANY WAY OUT OF THE USE OF THIS SOFTWARE, EVEN IF ADVISED OF THE
# POSSIBILITY OF SUCH DAMAGE.
#
# Author: William Baker

import unittest

import genpy
import numpy as np
import rospy
import rostest
from rosgraph.names import ns_join


from moveit_msgs.msg import RobotState
from sensor_msgs.msg import JointState

from moveit_commander import (
    RobotCommander,
    PlanningSceneInterface,
    MoveItCommanderException,
)


class PythonMoveitCommanderTest(unittest.TestCase):
    PLANNING_GROUP = "manipulator"
    JOINT_NAMES = [
        "joint_1",
        "joint_2",
        "joint_3",
        "joint_4",
        "joint_5",
        "joint_6",
    ]

    @classmethod
    def setUpClass(self):
        self.commander = RobotCommander(
            ns_join(PLANNING_NS, "robot_description"), PLANNING_NS
        )
        self.group = self.commander.get_group(self.PLANNING_GROUP)

    @classmethod
    def tearDown(self):
        pass

    def test_enforce_bounds_empty_state(self):
        empty_state = RobotState()
        with self.assertRaises(genpy.DeserializationError):
            self.group.enforce_bounds(empty_state)

    def test_enforce_bounds(self):
<<<<<<< HEAD
        state = RobotState()
        state.joint_state.header.frame_id = "base_link"
        state.joint_state.name = ["joint_{}".format(i + 1) for i in range(6)]
        state.joint_state.position = [0] * 6
        state.joint_state.position[0] = 1000

        out_msg = self.group.enforce_bounds(state)

        self.assertEqual(state.joint_state.position[0], 1000)
        self.assertLess(out_msg.joint_state.position[0], 1000)
=======
        in_msg = RobotState()
        in_msg.joint_state.header.frame_id = "base_link"
        in_msg.joint_state.name = self.JOINT_NAMES
        in_msg.joint_state.position = [0] * 6
        in_msg.joint_state.position[0] = 1000

        out_msg = self.group.enforce_bounds(in_msg)

        self.assertEqual(in_msg.joint_state.position[0], 1000)
        self.assertLess(out_msg.joint_state.position[0], 1000)

    def test_get_current_state(self):
        expected_state = RobotState()
        expected_state.joint_state.header.frame_id = "base_link"
        expected_state.multi_dof_joint_state.header.frame_id = "base_link"
        expected_state.joint_state.name = self.JOINT_NAMES
        expected_state.joint_state.position = [0] * 6
        self.assertEqual(self.group.get_current_state(), expected_state)
>>>>>>> a266089e

    def check_target_setting(self, expect, *args):
        if len(args) == 0:
            args = [expect]
        self.group.set_joint_value_target(*args)
        res = self.group.get_joint_value_target()
        self.assertTrue(
            np.all(np.asarray(res) == np.asarray(expect)),
            "Setting failed for %s, values: %s" % (type(args[0]), res),
        )

    def test_target_setting(self):
        n = self.group.get_variable_count()
        self.check_target_setting([0.1] * n)
        self.check_target_setting((0.2,) * n)
        self.check_target_setting(np.zeros(n))
        self.check_target_setting(
            [0.3] * n, {name: 0.3 for name in self.group.get_active_joints()}
        )
        self.check_target_setting([0.5] + [0.3] * (n - 1), "joint_1", 0.5)

        js_target = JointState(name=self.JOINT_NAMES, position=[0.1] * n)
        self.check_target_setting([0.1] * n, js_target)
        # name and position should have the same size, or raise exception
        with self.assertRaises(MoveItCommanderException):
            js_target.position = []
            self.check_target_setting(None, js_target)

    def plan(self, target):
        self.group.set_joint_value_target(target)
        return self.group.plan()

    def test_plan(self):
        state = JointState(name=self.JOINT_NAMES, position=[0, 0, 0, 0, 0, 0])
        self.assertTrue(self.group.plan(state.position)[0])
        self.assertTrue(self.group.plan("current")[0])
        self.assertTrue(state, self.group.plan()[0])

    def test_validation(self):
        current = np.asarray(self.group.get_current_joint_values())

        success1, plan1, time1, err1 = self.plan(current + 0.2)
        success2, plan2, time2, err2 = self.plan(current + 0.2)
        self.assertTrue(success1)
        self.assertTrue(success2)

        # first plan should execute
        self.assertTrue(self.group.execute(plan1))

        # second plan should be invalid now (due to modified start point) and rejected
        self.assertFalse(self.group.execute(plan2))

        # newly planned trajectory should execute again
        success3, plan3, time3, err3 = self.plan(current)
        self.assertTrue(success3)
        self.assertTrue(self.group.execute(plan3))

<<<<<<< HEAD

class PythonMoveitCommanderNoNamespaceTest(PythonMoveitCommanderTest):
    def test_get_current_state(self):
        expected_state = RobotState()
        expected_state.joint_state.header.frame_id = "base_link"
        expected_state.multi_dof_joint_state.header.frame_id = "base_link"
        expected_state.joint_state.name = ["joint_{}".format(i + 1) for i in range(6)]
        expected_state.joint_state.position = [0] * 6
        self.assertEqual(self.group.get_current_state(), expected_state)
=======
    def test_gogogo(self):
        current_joints = np.asarray(self.group.get_current_joint_values())

        self.group.set_joint_value_target(current_joints)
        self.assertTrue(self.group.go(True))

        self.assertTrue(self.group.go(current_joints))
        self.assertTrue(self.group.go(list(current_joints)))
        self.assertTrue(self.group.go(tuple(current_joints)))
        self.assertTrue(
            self.group.go(JointState(name=self.JOINT_NAMES, position=current_joints))
        )

        self.group.remember_joint_values("current")
        self.assertTrue(self.group.go("current"))

        current_pose = self.group.get_current_pose()
        self.assertTrue(self.group.go(current_pose))
>>>>>>> a266089e

    def test_planning_scene_interface(self):
        PlanningSceneInterface()


if __name__ == "__main__":
    PKGNAME = "moveit_ros_planning_interface"
    NODENAME = "moveit_test_python_moveit_commander"
    rospy.init_node(NODENAME)
    PLANNING_NS = rospy.get_param("~PLANNING_NS", "")
    if PLANNING_NS:
        rostest.rosrun(PKGNAME, NODENAME, PythonMoveitCommanderTest)
    else:
        rostest.rosrun(PKGNAME, NODENAME, PythonMoveitCommanderNoNamespaceTest)<|MERGE_RESOLUTION|>--- conflicted
+++ resolved
@@ -55,14 +55,7 @@
 
 class PythonMoveitCommanderTest(unittest.TestCase):
     PLANNING_GROUP = "manipulator"
-    JOINT_NAMES = [
-        "joint_1",
-        "joint_2",
-        "joint_3",
-        "joint_4",
-        "joint_5",
-        "joint_6",
-    ]
+    JOINT_NAMES = ["joint_{}".format(i + 1) for i in range(6)]
 
     @classmethod
     def setUpClass(self):
@@ -81,37 +74,16 @@
             self.group.enforce_bounds(empty_state)
 
     def test_enforce_bounds(self):
-<<<<<<< HEAD
         state = RobotState()
         state.joint_state.header.frame_id = "base_link"
-        state.joint_state.name = ["joint_{}".format(i + 1) for i in range(6)]
+        state.joint_state.name = self.JOINT_NAMES
         state.joint_state.position = [0] * 6
         state.joint_state.position[0] = 1000
 
-        out_msg = self.group.enforce_bounds(state)
+        result = self.group.enforce_bounds(state)
 
         self.assertEqual(state.joint_state.position[0], 1000)
-        self.assertLess(out_msg.joint_state.position[0], 1000)
-=======
-        in_msg = RobotState()
-        in_msg.joint_state.header.frame_id = "base_link"
-        in_msg.joint_state.name = self.JOINT_NAMES
-        in_msg.joint_state.position = [0] * 6
-        in_msg.joint_state.position[0] = 1000
-
-        out_msg = self.group.enforce_bounds(in_msg)
-
-        self.assertEqual(in_msg.joint_state.position[0], 1000)
-        self.assertLess(out_msg.joint_state.position[0], 1000)
-
-    def test_get_current_state(self):
-        expected_state = RobotState()
-        expected_state.joint_state.header.frame_id = "base_link"
-        expected_state.multi_dof_joint_state.header.frame_id = "base_link"
-        expected_state.joint_state.name = self.JOINT_NAMES
-        expected_state.joint_state.position = [0] * 6
-        self.assertEqual(self.group.get_current_state(), expected_state)
->>>>>>> a266089e
+        self.assertLess(result.joint_state.position[0], 1000)
 
     def check_target_setting(self, expect, *args):
         if len(args) == 0:
@@ -169,17 +141,6 @@
         self.assertTrue(success3)
         self.assertTrue(self.group.execute(plan3))
 
-<<<<<<< HEAD
-
-class PythonMoveitCommanderNoNamespaceTest(PythonMoveitCommanderTest):
-    def test_get_current_state(self):
-        expected_state = RobotState()
-        expected_state.joint_state.header.frame_id = "base_link"
-        expected_state.multi_dof_joint_state.header.frame_id = "base_link"
-        expected_state.joint_state.name = ["joint_{}".format(i + 1) for i in range(6)]
-        expected_state.joint_state.position = [0] * 6
-        self.assertEqual(self.group.get_current_state(), expected_state)
-=======
     def test_gogogo(self):
         current_joints = np.asarray(self.group.get_current_joint_values())
 
@@ -198,7 +159,17 @@
 
         current_pose = self.group.get_current_pose()
         self.assertTrue(self.group.go(current_pose))
->>>>>>> a266089e
+
+
+# get_current_state() cannot find /get_planning_scene service w/o namespace!
+class PythonMoveitCommanderNoNamespaceTest(PythonMoveitCommanderTest):
+    def test_get_current_state(self):
+        expected_state = RobotState()
+        expected_state.joint_state.header.frame_id = "base_link"
+        expected_state.multi_dof_joint_state.header.frame_id = "base_link"
+        expected_state.joint_state.name = self.JOINT_NAMES
+        expected_state.joint_state.position = [0] * 6
+        self.assertEqual(self.group.get_current_state(), expected_state)
 
     def test_planning_scene_interface(self):
         PlanningSceneInterface()
