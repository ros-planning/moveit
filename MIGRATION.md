#Migration Notes

API changes in MoveIt releases

## ROS Noetic
- `CollisionObject` messages are now defined with a `Pose`, and shapes and subframes are defined relative to the object's pose. This makes it easier to place objects with subframes and multiple shapes in the scene. This causes several changes:
    - `getFrameTransform()` now returns this pose instead of the first shape's pose.
    - The Rviz plugin's manipulation tab now uses the object's pose instead of the shape pose to evaluate if object's are in the region of interest.
    - Planning scene geometry text files (`.scene`) have changed format. Add a line `0 0 0 0 0 0 1` under each line with an asterisk to upgrade old files if required.
- add API for passing RNG to setToRandomPositionsNearBy
- Static member variable interface of the CollisionDetectorAllocatorTemplate for the string NAME was replaced with a virtual method `getName`.
- RobotModel no longer overrides empty URDF collision geometry by matching the visual geometry of the link.
- Planned trajectories are *slow* by default.
  The default values of the `velocity_scaling_factor` and `acceleration_scaling_factor` can now be customized and default to 0.1 instead of 1.0.
  The values can be changed by setting the parameters `default_acceleration_scaling_factor` and `default_velocity_scaling_factor` in the `joint_limits.yaml` of your robot's `moveit_config` package.
  Consider setting them to values between 0.2 and 0.6, to allow for significant speedup/slowdown of your application.
  Additionally, you can always change the factors per request with the corresponding methods in the [move_group_interface](http://docs.ros.org/melodic/api/moveit_ros_planning_interface/html/classmoveit_1_1planning__interface_1_1MoveGroupInterface.html#a3e2bd2edccca8aa49a6bec9d039d5bf3), the [MoveGroupCommander](http://docs.ros.org/melodic/api/moveit_commander/html/classmoveit__commander_1_1move__group_1_1MoveGroupCommander.html#a7706effa66a0847496de477cf219a562) or in the Rviz interface. ([1890](https://github.com/ros-planning/moveit/pull/1890))
- Extended the return value of `MoveitCommander.MoveGroup.plan()` from `trajectory` to a tuple of `(success, trajectory, planning_time, error_code)` to better match the C++ MoveGroupInterface ([790](https://github.com/ros-planning/moveit/pull/790/))
- `moveit_rviz.launch`, generated by MSA, provides an argument `rviz_config` to configure the rviz config to be used. The old boolean config argument was dropped. ([1397](https://github.com/ros-planning/moveit/pull/1397))
- Moved the example package `moveit_controller_manager_example` into [moveit_tutorials](https://github.com/ros-planning/moveit_tutorials)
- Requests to `get_planning_scene` service without explicitly setting "components" now return full scene
- `moveit_ros_planning` no longer depends on `moveit_ros_perception`
- `CollisionRobot` and `CollisionWorld` are combined into a single `CollisionEnv` class. This applies for all derived collision checkers as `FCL`, `ALL_VALID`, `HYBRID` and `DISTANCE_FIELD`. Consequently, `getCollisionRobot[Unpadded] / getCollisionWorld` functions are replaced through a `getCollisionEnv` in the planning scene and return the new combined environment. This unified collision environment provides the union of all member functions of `CollisionRobot` and `CollisionWorld`. Note that calling `checkRobotCollision` of the `CollisionEnv` does not take a `CollisionRobot` as an argument anymore as it is implicitly contained in the `CollisionEnv`.
- `RobotTrajectory` provides a copy constructor that allows a shallow (default) and deep copy of waypoints
- Replace the redundant namespaces `robot_state::` and `robot_model::` with the actual namespace `moveit::core::`. The additional namespaces will disappear in the future (ROS2).
- Moved the library `moveit_cpp` to `moveit_ros_planning`. The classes are now in namespace `moveit_cpp`, access via `moveit::planning_interface` is deprecated.
- The joint states of `passive` joints must be published in ROS and the CurrentStateMonitor will now wait for them as well. Their semantics dictate that they cannot be actively controlled, but they must be known to use the full robot state in collision checks. (https://github.com/ros-planning/moveit/pull/2663)
- Removed deprecated header `moveit/macros/deprecation.h`. Use `[[deprecated]]` instead.
- All uses of `MOVEIT_CLASS_FORWARD` et. al. must now be followed by a semicolon for consistency (and to get -pedantic builds to pass for the codebase).
<<<<<<< HEAD
- The `constructGoalConstraints` method now uses `PositionConstraint` and `OritentationConstraint` to represent floating joint. Note: this makes for a spherical tolerance region by default, instead of the original rectangular one.
=======
- The `constructGoalConstraints` method now uses `PositionConstraint` and `OrientationConstraint` to represent floating joint. Note: this makes for a spherical tolerance region by default, instead of the original rectangular one.
>>>>>>> bee43ba9
- In case you start RViz in a namespace, the default topic for the trajectory visualization display now uses the relative instead of the absolute namespace (i.e. `<ns>/move_group/display_planned_path` instead of `/move_group/display_planned_path`).

## ROS Melodic

- Migration to ``tf2`` API.
- Replaced Eigen::Affine3d with Eigen::Isometry3d, which is computationally more efficient.
  Simply find-replace occurences of Affine3d:
  ``find . -iname "*.[hc]*" -print0 | xargs -0 sed -i 's#Affine3#Isometry3#g'``
- The move_group capability ``ExecuteTrajectoryServiceCapability`` has been removed in favor of the improved ``ExecuteTrajectoryActionCapability`` capability. Since Indigo, both capabilities were supported. If you still load default capabilities in your ``config/launch/move_group.launch``, you can just remove them from the capabilities parameter. The correct default capabilities will be loaded automatically.
- Deprecated method ``CurrentStateMonitor::waitForCurrentState(double wait_time)`` was finally removed.
- Renamed ``RobotState::getCollisionBodyTransforms`` to ``getCollisionBodyTransform`` as it returns a single transform only.
- Removed deprecated class MoveGroup (was renamed to MoveGroupInterface).
- KinematicsBase: Deprecated members `tip_frame_`, `search_discretization_`.
  Use `tip_frames_` and `redundant_joint_discretization_` instead.
- KinematicsBase: Deprecated `initialize(robot_description, ...)` in favour of `initialize(robot_model, ...)`.
  Adapt your kinematics plugin to directly receive a `RobotModel`. See the [KDL plugin](https://github.com/ros-planning/moveit/tree/melodic-devel/moveit_kinematics/kdl_kinematics_plugin) for an example.
- IK: Removed notion of IK attempts and redundant random seeding in RobotState::setFromIK(). Number of attempts is limited by timeout only. ([#1288](https://github.com/ros-planning/moveit/pull/1288))
  Remove parameters `kinematics_solver_attempts` from your `kinematics.yaml` config files.
- ``RDFLoader`` / ``RobotModelLoader``: removed TinyXML-based API (https://github.com/ros-planning/moveit/pull/1254)
- Deprecated `EndEffectorInteractionStyle` got removed from `RobotInteraction` (https://github.com/ros-planning/moveit/pull/1287)
  Use [the corresponding `InteractionStyle` definitions](https://github.com/ros-planning/moveit/pull/1287/files#diff-24e57a8ea7f2f2d8a63cfc31580d09ddL240) instead

## ROS Kinetic

- In the C++ MoveGroupInterface class the ``plan()`` method returns a ``MoveItErrorCode`` object and not a boolean.
  `static_cast<bool>(mgi.plan())` can be used to achieve the old behavior.
- ``CurrentStateMonitor::waitForCurrentState(double wait_time)`` has been renamed to ``waitForCompleteState`` to better reflect the actual semantics. Additionally a new method ``waitForCurrentState(const ros::Time t = ros::Time::now())`` was added that actually waits until all joint updates are newer than ``t``.
- To avoid deadlocks, the PlanningSceneMonitor listens to its own EventQueue, monitored by an additional spinner thread.
  Providing a custom NodeHandle, a user can control which EventQueue and processing thread is used instead.
  Providing a default NodeHandle, the old behavior (using the global EventQueue) can be restored, which is however not recommended.<|MERGE_RESOLUTION|>--- conflicted
+++ resolved
@@ -1,4 +1,4 @@
-#Migration Notes
+# Migration Notes
 
 API changes in MoveIt releases
 
@@ -27,11 +27,7 @@
 - The joint states of `passive` joints must be published in ROS and the CurrentStateMonitor will now wait for them as well. Their semantics dictate that they cannot be actively controlled, but they must be known to use the full robot state in collision checks. (https://github.com/ros-planning/moveit/pull/2663)
 - Removed deprecated header `moveit/macros/deprecation.h`. Use `[[deprecated]]` instead.
 - All uses of `MOVEIT_CLASS_FORWARD` et. al. must now be followed by a semicolon for consistency (and to get -pedantic builds to pass for the codebase).
-<<<<<<< HEAD
-- The `constructGoalConstraints` method now uses `PositionConstraint` and `OritentationConstraint` to represent floating joint. Note: this makes for a spherical tolerance region by default, instead of the original rectangular one.
-=======
 - The `constructGoalConstraints` method now uses `PositionConstraint` and `OrientationConstraint` to represent floating joint. Note: this makes for a spherical tolerance region by default, instead of the original rectangular one.
->>>>>>> bee43ba9
 - In case you start RViz in a namespace, the default topic for the trajectory visualization display now uses the relative instead of the absolute namespace (i.e. `<ns>/move_group/display_planned_path` instead of `/move_group/display_planned_path`).
 
 ## ROS Melodic
