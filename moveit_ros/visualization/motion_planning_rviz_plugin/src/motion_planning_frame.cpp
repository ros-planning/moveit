/*********************************************************************
 * Software License Agreement (BSD License)
 *
 *  Copyright (c) 2012, Willow Garage, Inc.
 *  All rights reserved.
 *
 *  Redistribution and use in source and binary forms, with or without
 *  modification, are permitted provided that the following conditions
 *  are met:
 *
 *   * Redistributions of source code must retain the above copyright
 *     notice, this list of conditions and the following disclaimer.
 *   * Redistributions in binary form must reproduce the above
 *     copyright notice, this list of conditions and the following
 *     disclaimer in the documentation and/or other materials provided
 *     with the distribution.
 *   * Neither the name of Willow Garage nor the names of its
 *     contributors may be used to endorse or promote products derived
 *     from this software without specific prior written permission.
 *
 *  THIS SOFTWARE IS PROVIDED BY THE COPYRIGHT HOLDERS AND CONTRIBUTORS
 *  "AS IS" AND ANY EXPRESS OR IMPLIED WARRANTIES, INCLUDING, BUT NOT
 *  LIMITED TO, THE IMPLIED WARRANTIES OF MERCHANTABILITY AND FITNESS
 *  FOR A PARTICULAR PURPOSE ARE DISCLAIMED. IN NO EVENT SHALL THE
 *  COPYRIGHT OWNER OR CONTRIBUTORS BE LIABLE FOR ANY DIRECT, INDIRECT,
 *  INCIDENTAL, SPECIAL, EXEMPLARY, OR CONSEQUENTIAL DAMAGES (INCLUDING,
 *  BUT NOT LIMITED TO, PROCUREMENT OF SUBSTITUTE GOODS OR SERVICES;
 *  LOSS OF USE, DATA, OR PROFITS; OR BUSINESS INTERRUPTION) HOWEVER
 *  CAUSED AND ON ANY THEORY OF LIABILITY, WHETHER IN CONTRACT, STRICT
 *  LIABILITY, OR TORT (INCLUDING NEGLIGENCE OR OTHERWISE) ARISING IN
 *  ANY WAY OUT OF THE USE OF THIS SOFTWARE, EVEN IF ADVISED OF THE
 *  POSSIBILITY OF SUCH DAMAGE.
 *********************************************************************/

/* Author: Ioan Sucan */

#include <moveit/motion_planning_rviz_plugin/motion_planning_frame.h>
#include <moveit/motion_planning_rviz_plugin/motion_planning_display.h>
#include <moveit/move_group/capability_names.h>

#include <geometric_shapes/shape_operations.h>

#include <rviz/display_context.h>
#include <rviz/frame_manager.h>

#include <std_srvs/Empty.h>

#include <QMessageBox>
#include <QInputDialog>
#include <QShortcut>

#include "ui_motion_planning_rviz_plugin_frame.h"

namespace moveit_rviz_plugin
{
MotionPlanningFrame::MotionPlanningFrame(MotionPlanningDisplay* pdisplay, rviz::DisplayContext* context,
                                         QWidget* parent)
  : QWidget(parent)
  , planning_display_(pdisplay)
  , context_(context)
  , ui_(new Ui::MotionPlanningUI())
  , first_time_(true)
  , clear_octomap_service_client_(nh_.serviceClient<std_srvs::Empty>(move_group::CLEAR_OCTOMAP_SERVICE_NAME))
{
  // set up the GUI
  ui_->setupUi(this);

  // connect bottons to actions; each action usually registers the function pointer for the actual computation,
  // to keep the GUI more responsive (using the background job processing)
  connect(ui_->plan_button, SIGNAL(clicked()), this, SLOT(planButtonClicked()));
  connect(ui_->execute_button, SIGNAL(clicked()), this, SLOT(executeButtonClicked()));
  connect(ui_->plan_and_execute_button, SIGNAL(clicked()), this, SLOT(planAndExecuteButtonClicked()));
  connect(ui_->stop_button, SIGNAL(clicked()), this, SLOT(stopButtonClicked()));
  connect(ui_->use_start_state_button, SIGNAL(clicked()), this, SLOT(useStartStateButtonClicked()));
  connect(ui_->use_goal_state_button, SIGNAL(clicked()), this, SLOT(useGoalStateButtonClicked()));
  connect(ui_->database_connect_button, SIGNAL(clicked()), this, SLOT(databaseConnectButtonClicked()));
  connect(ui_->save_scene_button, SIGNAL(clicked()), this, SLOT(saveSceneButtonClicked()));
  connect(ui_->save_query_button, SIGNAL(clicked()), this, SLOT(saveQueryButtonClicked()));
  connect(ui_->delete_scene_button, SIGNAL(clicked()), this, SLOT(deleteSceneButtonClicked()));
  connect(ui_->delete_query_button, SIGNAL(clicked()), this, SLOT(deleteQueryButtonClicked()));
  connect(ui_->planning_scene_tree, SIGNAL(itemSelectionChanged()), this, SLOT(planningSceneItemClicked()));
  connect(ui_->load_scene_button, SIGNAL(clicked()), this, SLOT(loadSceneButtonClicked()));
  connect(ui_->load_query_button, SIGNAL(clicked()), this, SLOT(loadQueryButtonClicked()));
  connect(ui_->allow_looking, SIGNAL(toggled(bool)), this, SLOT(allowLookingToggled(bool)));
  connect(ui_->allow_replanning, SIGNAL(toggled(bool)), this, SLOT(allowReplanningToggled(bool)));
  connect(ui_->allow_external_program, SIGNAL(toggled(bool)), this, SLOT(allowExternalProgramCommunication(bool)));
  connect(ui_->planning_algorithm_combo_box, SIGNAL(currentIndexChanged(int)), this,
          SLOT(planningAlgorithmIndexChanged(int)));
  connect(ui_->planning_algorithm_combo_box, SIGNAL(currentIndexChanged(int)), this,
          SLOT(planningAlgorithmIndexChanged(int)));
  connect(ui_->import_file_button, SIGNAL(clicked()), this, SLOT(importFileButtonClicked()));
  connect(ui_->import_url_button, SIGNAL(clicked()), this, SLOT(importUrlButtonClicked()));
  connect(ui_->clear_scene_button, SIGNAL(clicked()), this, SLOT(clearSceneButtonClicked()));
  connect(ui_->scene_scale, SIGNAL(valueChanged(int)), this, SLOT(sceneScaleChanged(int)));
  connect(ui_->scene_scale, SIGNAL(sliderPressed()), this, SLOT(sceneScaleStartChange()));
  connect(ui_->scene_scale, SIGNAL(sliderReleased()), this, SLOT(sceneScaleEndChange()));
  connect(ui_->remove_object_button, SIGNAL(clicked()), this, SLOT(removeObjectButtonClicked()));
  connect(ui_->object_x, SIGNAL(valueChanged(double)), this, SLOT(objectPoseValueChanged(double)));
  connect(ui_->object_y, SIGNAL(valueChanged(double)), this, SLOT(objectPoseValueChanged(double)));
  connect(ui_->object_z, SIGNAL(valueChanged(double)), this, SLOT(objectPoseValueChanged(double)));
  connect(ui_->object_rx, SIGNAL(valueChanged(double)), this, SLOT(objectPoseValueChanged(double)));
  connect(ui_->object_ry, SIGNAL(valueChanged(double)), this, SLOT(objectPoseValueChanged(double)));
  connect(ui_->object_rz, SIGNAL(valueChanged(double)), this, SLOT(objectPoseValueChanged(double)));
  connect(ui_->publish_current_scene_button, SIGNAL(clicked()), this, SLOT(publishSceneButtonClicked()));
  connect(ui_->collision_objects_list, SIGNAL(itemSelectionChanged()), this, SLOT(selectedCollisionObjectChanged()));
  connect(ui_->collision_objects_list, SIGNAL(itemChanged(QListWidgetItem*)), this,
          SLOT(collisionObjectChanged(QListWidgetItem*)));
  connect(ui_->path_constraints_combo_box, SIGNAL(currentIndexChanged(int)), this,
          SLOT(pathConstraintsIndexChanged(int)));
  connect(ui_->clear_octomap_button, SIGNAL(clicked()), this, SLOT(onClearOctomapClicked()));
  connect(ui_->planning_scene_tree, SIGNAL(itemChanged(QTreeWidgetItem*, int)), this,
          SLOT(warehouseItemNameChanged(QTreeWidgetItem*, int)));
  connect(ui_->reset_db_button, SIGNAL(clicked()), this, SLOT(resetDbButtonClicked()));
  connect(ui_->export_scene_text_button, SIGNAL(clicked()), this, SLOT(exportAsTextButtonClicked()));
  connect(ui_->import_scene_text_button, SIGNAL(clicked()), this, SLOT(importFromTextButtonClicked()));
  connect(ui_->load_state_button, SIGNAL(clicked()), this, SLOT(loadStateButtonClicked()));
  connect(ui_->save_start_state_button, SIGNAL(clicked()), this, SLOT(saveStartStateButtonClicked()));
  connect(ui_->save_goal_state_button, SIGNAL(clicked()), this, SLOT(saveGoalStateButtonClicked()));
  connect(ui_->set_as_start_state_button, SIGNAL(clicked()), this, SLOT(setAsStartStateButtonClicked()));
  connect(ui_->set_as_goal_state_button, SIGNAL(clicked()), this, SLOT(setAsGoalStateButtonClicked()));
  connect(ui_->remove_state_button, SIGNAL(clicked()), this, SLOT(removeStateButtonClicked()));
  connect(ui_->clear_states_button, SIGNAL(clicked()), this, SLOT(clearStatesButtonClicked()));
  connect(ui_->approximate_ik, SIGNAL(stateChanged(int)), this, SLOT(approximateIKChanged(int)));

  connect(ui_->detect_objects_button, SIGNAL(clicked()), this, SLOT(detectObjectsButtonClicked()));
  connect(ui_->pick_button, SIGNAL(clicked()), this, SLOT(pickObjectButtonClicked()));
  connect(ui_->place_button, SIGNAL(clicked()), this, SLOT(placeObjectButtonClicked()));
  connect(ui_->detected_objects_list, SIGNAL(itemSelectionChanged()), this, SLOT(selectedDetectedObjectChanged()));
  connect(ui_->detected_objects_list, SIGNAL(itemChanged(QListWidgetItem*)), this,
          SLOT(detectedObjectChanged(QListWidgetItem*)));
  connect(ui_->support_surfaces_list, SIGNAL(itemSelectionChanged()), this, SLOT(selectedSupportSurfaceChanged()));

  connect(ui_->tabWidget, SIGNAL(currentChanged(int)), this, SLOT(tabChanged(int)));

  QShortcut* copy_object_shortcut = new QShortcut(QKeySequence(Qt::CTRL + Qt::Key_C), ui_->collision_objects_list);
  connect(copy_object_shortcut, SIGNAL(activated()), this, SLOT(copySelectedCollisionObject()));

  ui_->reset_db_button->hide();
  ui_->background_job_progress->hide();
  ui_->background_job_progress->setMaximum(0);

  ui_->tabWidget->setCurrentIndex(0);

  known_collision_objects_version_ = 0;

  planning_scene_publisher_ = nh_.advertise<moveit_msgs::PlanningScene>("planning_scene", 1);
  planning_scene_world_publisher_ = nh_.advertise<moveit_msgs::PlanningSceneWorld>("planning_scene_world", 1);

  // object_recognition_trigger_publisher_ = nh_.advertise<std_msgs::Bool>("recognize_objects_switch", 1);
  object_recognition_client_.reset(new actionlib::SimpleActionClient<object_recognition_msgs::ObjectRecognitionAction>(
      OBJECT_RECOGNITION_ACTION, false));
  object_recognition_subscriber_ =
      nh_.subscribe("recognized_object_array", 1, &MotionPlanningFrame::listenDetectedObjects, this);

  if (object_recognition_client_)
  {
    try
    {
      waitForAction(object_recognition_client_, nh_, ros::Duration(3.0), OBJECT_RECOGNITION_ACTION);
    }
    catch (std::exception& ex)
    {
      // ROS_ERROR("Object recognition action: %s", ex.what());
      object_recognition_client_.reset();
    }
  }
  try
  {
    planning_scene_interface_.reset(new moveit::planning_interface::PlanningSceneInterface());
  }
  catch (std::exception& ex)
  {
    ROS_ERROR("%s", ex.what());
  }

  try
  {
    const planning_scene_monitor::LockedPlanningSceneRO& ps = planning_display_->getPlanningSceneRO();
    if (ps)
    {
      semantic_world_.reset(new moveit::semantic_world::SemanticWorld(ps));
    }
    else
      semantic_world_.reset();
    if (semantic_world_)
    {
      semantic_world_->addTableCallback(boost::bind(&MotionPlanningFrame::updateTables, this));
    }
  }
  catch (std::exception& ex)
  {
    ROS_ERROR("%s", ex.what());
  }
}

MotionPlanningFrame::~MotionPlanningFrame()
{
}

void MotionPlanningFrame::approximateIKChanged(int state)
{
  planning_display_->useApproximateIK(state == Qt::Checked);
}

void MotionPlanningFrame::setItemSelectionInList(const std::string& item_name, bool selection, QListWidget* list)
{
  QList<QListWidgetItem*> found_items = list->findItems(QString(item_name.c_str()), Qt::MatchExactly);
  for (std::size_t i = 0; i < found_items.size(); ++i)
    found_items[i]->setSelected(selection);
}

void MotionPlanningFrame::allowExternalProgramCommunication(bool enable)
{
  // This is needed to prevent UI event (resuming the options) triggered
  // before getRobotInteraction() is loaded and ready
  if (first_time_)
  {
    return;
  }
  planning_display_->getRobotInteraction()->toggleMoveInteractiveMarkerTopic(enable);
  planning_display_->toggleSelectPlanningGroupSubscription(enable);
  if (enable)
  {
    ros::NodeHandle nh;
    plan_subscriber_ = nh.subscribe("/rviz/moveit/plan", 1, &MotionPlanningFrame::remotePlanCallback, this);
    execute_subscriber_ = nh.subscribe("/rviz/moveit/execute", 1, &MotionPlanningFrame::remoteExecuteCallback, this);
    stop_subscriber_ = nh.subscribe("/rviz/moveit/stop", 1, &MotionPlanningFrame::remoteStopCallback, this);
    update_start_state_subscriber_ =
        nh.subscribe("/rviz/moveit/update_start_state", 1, &MotionPlanningFrame::remoteUpdateStartStateCallback, this);
    update_goal_state_subscriber_ =
        nh.subscribe("/rviz/moveit/update_goal_state", 1, &MotionPlanningFrame::remoteUpdateGoalStateCallback, this);
    update_custom_start_state_subscriber_ = nh.subscribe(
        "/rviz/moveit/update_custom_start_state", 1, &MotionPlanningFrame::remoteUpdateCustomStartStateCallback, this);
    update_custom_goal_state_subscriber_ = nh.subscribe(
        "/rviz/moveit/update_custom_goal_state", 1, &MotionPlanningFrame::remoteUpdateCustomGoalStateCallback, this);
  }
  else
  {  // disable
    plan_subscriber_.shutdown();
    execute_subscriber_.shutdown();
    stop_subscriber_.shutdown();
    update_start_state_subscriber_.shutdown();
    update_goal_state_subscriber_.shutdown();
    update_custom_start_state_subscriber_.shutdown();
    update_custom_goal_state_subscriber_.shutdown();
  }
}

void MotionPlanningFrame::fillStateSelectionOptions()
{
  ui_->start_state_selection->clear();
  ui_->goal_state_selection->clear();

  if (!planning_display_->getPlanningSceneMonitor())
    return;

  const robot_model::RobotModelConstPtr& kmodel = planning_display_->getRobotModel();
  std::string group = planning_display_->getCurrentPlanningGroup();
  if (group.empty())
    return;
  const robot_model::JointModelGroup* jmg = kmodel->getJointModelGroup(group);
  if (jmg)
  {
    ui_->start_state_selection->addItem(QString("<random valid>"));
    ui_->start_state_selection->addItem(QString("<random>"));
    ui_->start_state_selection->addItem(QString("<current>"));
    ui_->start_state_selection->addItem(QString("<same as goal>"));

    ui_->goal_state_selection->addItem(QString("<random valid>"));
    ui_->goal_state_selection->addItem(QString("<random>"));
    ui_->goal_state_selection->addItem(QString("<current>"));
    ui_->goal_state_selection->addItem(QString("<same as start>"));

    const std::vector<std::string>& known_states = jmg->getDefaultStateNames();
    if (!known_states.empty())
    {
      ui_->start_state_selection->insertSeparator(ui_->start_state_selection->count());
      ui_->goal_state_selection->insertSeparator(ui_->goal_state_selection->count());
      for (std::size_t i = 0; i < known_states.size(); ++i)
      {
        ui_->start_state_selection->addItem(QString::fromStdString(known_states[i]));
        ui_->goal_state_selection->addItem(QString::fromStdString(known_states[i]));
      }
    }
    ui_->start_state_selection->setCurrentIndex(2);  // default to 'current'
    ui_->goal_state_selection->setCurrentIndex(0);   // default to 'random valid'
  }
}

void MotionPlanningFrame::changePlanningGroupHelper()
{
  if (!planning_display_->getPlanningSceneMonitor())
    return;

  planning_display_->addMainLoopJob(boost::bind(&MotionPlanningFrame::fillStateSelectionOptions, this));
  planning_display_->addMainLoopJob(
      boost::bind(&MotionPlanningFrame::populateConstraintsList, this, std::vector<std::string>()));

  const robot_model::RobotModelConstPtr& kmodel = planning_display_->getRobotModel();
  std::string group = planning_display_->getCurrentPlanningGroup();
  planning_display_->addMainLoopJob(
      boost::bind(&MotionPlanningParamWidget::setGroupName, ui_->planner_param_treeview, group));

  if (!group.empty() && kmodel)
  {
    if (move_group_ && move_group_->getName() == group)
      return;
    ROS_INFO("Constructing new MoveGroup connection for group '%s' in namespace '%s'", group.c_str(),
             planning_display_->getMoveGroupNS().c_str());
    moveit::planning_interface::MoveGroupInterface::Options opt(group);
    opt.robot_model_ = kmodel;
    opt.robot_description_.clear();
    opt.node_handle_ = ros::NodeHandle(planning_display_->getMoveGroupNS());
    try
    {
      move_group_.reset(new moveit::planning_interface::MoveGroupInterface(
          opt, context_->getFrameManager()->getTFClientPtr(), ros::WallDuration(30, 0)));
      if (planning_scene_storage_)
        move_group_->setConstraintsDatabase(ui_->database_host->text().toStdString(), ui_->database_port->value());
    }
    catch (std::exception& ex)
    {
      ROS_ERROR("%s", ex.what());
    }
    planning_display_->addMainLoopJob(
        boost::bind(&MotionPlanningParamWidget::setMoveGroup, ui_->planner_param_treeview, move_group_));
    if (move_group_)
    {
      move_group_->allowLooking(ui_->allow_looking->isChecked());
      move_group_->allowReplanning(ui_->allow_replanning->isChecked());
      moveit_msgs::PlannerInterfaceDescription desc;
      if (move_group_->getInterfaceDescription(desc))
        planning_display_->addMainLoopJob(boost::bind(&MotionPlanningFrame::populatePlannersList, this, desc));
      planning_display_->addBackgroundJob(boost::bind(&MotionPlanningFrame::populateConstraintsList, this),
                                          "populateConstraintsList");

      if (first_time_)
      {
        first_time_ = false;
        const planning_scene_monitor::LockedPlanningSceneRO& ps = planning_display_->getPlanningSceneRO();
        if (ps)
        {
          planning_display_->setQueryStartState(ps->getCurrentState());
          planning_display_->setQueryGoalState(ps->getCurrentState());
        }
<<<<<<< HEAD
        // This ensures subscribers enabled after getRobotInteraction() is loaded and ready
        if (ui_->allow_external_program->isChecked())
        {
          planning_display_->addMainLoopJob(
              boost::bind(&MotionPlanningFrame::allowExternalProgramCommunication, this, true));
        }
=======
        // This ensures saved UI settings applied after planning_display_ is ready
        planning_display_->useApproximateIK(ui_->approximate_ik->isChecked());
>>>>>>> a6027ab6
      }
    }
  }
}

void MotionPlanningFrame::changePlanningGroup()
{
  planning_display_->addBackgroundJob(boost::bind(&MotionPlanningFrame::changePlanningGroupHelper, this),
                                      "Frame::changePlanningGroup");
}

void MotionPlanningFrame::sceneUpdate(planning_scene_monitor::PlanningSceneMonitor::SceneUpdateType update_type)
{
  if (update_type & planning_scene_monitor::PlanningSceneMonitor::UPDATE_GEOMETRY)
    planning_display_->addMainLoopJob(boost::bind(&MotionPlanningFrame::populateCollisionObjectsList, this));
}

void MotionPlanningFrame::importResource(const std::string& path)
{
  if (planning_display_->getPlanningSceneMonitor())
  {
    shapes::Mesh* mesh = shapes::createMeshFromResource(path);
    if (mesh)
    {
      std::size_t slash = path.find_last_of("/\\");
      std::string name = path.substr(slash + 1);
      shapes::ShapeConstPtr shape(mesh);
      Eigen::Affine3d pose;
      pose.setIdentity();

      if (planning_display_->getPlanningSceneRO()->getCurrentState().hasAttachedBody(name))
      {
        QMessageBox::warning(this, QString("Duplicate names"), QString("An attached object named '")
                                                                   .append(name.c_str())
                                                                   .append("' already exists. Please rename the "
                                                                           "attached object before importing."));
        return;
      }

      // If the object already exists, ask the user whether to overwrite or rename
      if (planning_display_->getPlanningSceneRO()->getWorld()->hasObject(name))
      {
        QMessageBox msgBox;
        msgBox.setText("There exists another object with the same name.");
        msgBox.setInformativeText("Would you like to overwrite it?");
        msgBox.setStandardButtons(QMessageBox::Yes | QMessageBox::No | QMessageBox::Cancel);
        msgBox.setDefaultButton(QMessageBox::No);
        int ret = msgBox.exec();

        switch (ret)
        {
          case QMessageBox::Yes:
            // Overwrite was clicked
            {
              planning_scene_monitor::LockedPlanningSceneRW ps = planning_display_->getPlanningSceneRW();
              if (ps)
              {
                ps->getWorldNonConst()->removeObject(name);
                addObject(ps->getWorldNonConst(), name, shape, pose);
              }
            }
            break;
          case QMessageBox::No:
          {
            // Don't overwrite was clicked. Ask for another name
            bool ok = false;
            QString text = QInputDialog::getText(
                this, tr("Choose a new name"), tr("Import the new object under the name:"), QLineEdit::Normal,
                QString::fromStdString(name + "-" + boost::lexical_cast<std::string>(
                                                        planning_display_->getPlanningSceneRO()->getWorld()->size())),
                &ok);
            if (ok)
            {
              if (!text.isEmpty())
              {
                name = text.toStdString();
                planning_scene_monitor::LockedPlanningSceneRW ps = planning_display_->getPlanningSceneRW();
                if (ps)
                {
                  if (ps->getWorld()->hasObject(name))
                    QMessageBox::warning(
                        this, "Name already exists",
                        QString("The name '").append(name.c_str()).append("' already exists. Not importing object."));
                  else
                    addObject(ps->getWorldNonConst(), name, shape, pose);
                }
              }
              else
                QMessageBox::warning(this, "Object not imported", "Cannot use an empty name for an imported object");
            }
            break;
          }
          default:
            // Pressed cancel, do nothing
            break;
        }
      }
      else
      {
        planning_scene_monitor::LockedPlanningSceneRW ps = planning_display_->getPlanningSceneRW();
        if (ps)
          addObject(ps->getWorldNonConst(), name, shape, pose);
      }
    }
    else
    {
      QMessageBox::warning(this, QString("Import error"), QString("Unable to import scene"));
      return;
    }
  }
}

void MotionPlanningFrame::enable()
{
  ui_->planning_algorithm_combo_box->clear();
  ui_->library_label->setText("NO PLANNING LIBRARY LOADED");
  ui_->library_label->setStyleSheet("QLabel { color : red; font: bold }");
  ui_->object_status->setText("");

  // activate the frame
  parentWidget()->show();
}

void MotionPlanningFrame::disable()
{
  move_group_.reset();
  parentWidget()->hide();
}

void MotionPlanningFrame::tabChanged(int index)
{
  if (scene_marker_ && ui_->tabWidget->tabText(index).toStdString() != TAB_OBJECTS)
    scene_marker_.reset();
  else if (ui_->tabWidget->tabText(index).toStdString() == TAB_OBJECTS)
    selectedCollisionObjectChanged();
}

void MotionPlanningFrame::updateSceneMarkers(float wall_dt, float ros_dt)
{
  if (scene_marker_)
    scene_marker_->update(wall_dt);
}

void MotionPlanningFrame::updateExternalCommunication()
{
  if (ui_->allow_external_program->isChecked())
  {
    planning_display_->getRobotInteraction()->toggleMoveInteractiveMarkerTopic(true);
  }
}

}  // namespace<|MERGE_RESOLUTION|>--- conflicted
+++ resolved
@@ -214,9 +214,8 @@
   // This is needed to prevent UI event (resuming the options) triggered
   // before getRobotInteraction() is loaded and ready
   if (first_time_)
-  {
     return;
-  }
+
   planning_display_->getRobotInteraction()->toggleMoveInteractiveMarkerTopic(enable);
   planning_display_->toggleSelectPlanningGroupSubscription(enable);
   if (enable)
@@ -343,17 +342,11 @@
           planning_display_->setQueryStartState(ps->getCurrentState());
           planning_display_->setQueryGoalState(ps->getCurrentState());
         }
-<<<<<<< HEAD
-        // This ensures subscribers enabled after getRobotInteraction() is loaded and ready
+        // This ensures saved UI settings applied after planning_display_ is ready
+        planning_display_->useApproximateIK(ui_->approximate_ik->isChecked());
         if (ui_->allow_external_program->isChecked())
-        {
           planning_display_->addMainLoopJob(
               boost::bind(&MotionPlanningFrame::allowExternalProgramCommunication, this, true));
-        }
-=======
-        // This ensures saved UI settings applied after planning_display_ is ready
-        planning_display_->useApproximateIK(ui_->approximate_ik->isChecked());
->>>>>>> a6027ab6
       }
     }
   }
