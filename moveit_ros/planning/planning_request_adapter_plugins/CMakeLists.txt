--- conflicted
+++ resolved
@@ -8,20 +8,23 @@
   src/fix_workspace_bounds.cpp
   src/add_time_parameterization.cpp
   src/add_iterative_spline_parameterization.cpp
-<<<<<<< HEAD
+  src/chomp_optimizer_adapter.cpp
   src/stomp_smoothing_adapter.cpp)
 
 find_package(catkin REQUIRED COMPONENTS
         cmake_modules
         roscpp
         moveit_core
+        moveit_msgs
         pluginlib
         moveit_experimental
+        chomp_motion_planner
         stomp_core
         stomp_moveit
         )
 
 find_package(Eigen3 REQUIRED)
+find_package(Boost REQUIRED)
 
 #[[
 find_package(stomp_moveit)
@@ -40,26 +43,10 @@
         ../../../../industrial_moveit/stomp_core
         ../../../../industrial_moveit/stomp_core/include/stomp_core
         ../../../../industrial_moveit/stomp_core/include
+        ../../../moveit_planners/chomp/chomp_motion_planner/include/
+        ../../../moveit_experimental/collision_distance_field/include
         )
-=======
-  src/chomp_optimizer_adapter.cpp)
 
-find_package(catkin REQUIRED COMPONENTS
-  cmake_modules
-  roscpp
-  moveit_core
-  moveit_msgs
-  pluginlib
-  chomp_motion_planner
-  )
-
-find_package(Eigen3 REQUIRED)
-find_package(Boost REQUIRED)
-
-include_directories(
-  ../../../moveit_planners/chomp/chomp_motion_planner/include/
-  ../../../moveit_experimental/collision_distance_field/include/)
->>>>>>> b6beb002
 
 
 add_library(${MOVEIT_LIB_NAME} ${SOURCE_FILES})
