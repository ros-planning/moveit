/*********************************************************************
 * Software License Agreement (BSD License)
 *
 *  Copyright (c) 2018 Pilz GmbH & Co. KG
 *  All rights reserved.
 *
 *  Redistribution and use in source and binary forms, with or without
 *  modification, are permitted provided that the following conditions
 *  are met:
 *
 *   * Redistributions of source code must retain the above copyright
 *     notice, this list of conditions and the following disclaimer.
 *   * Redistributions in binary form must reproduce the above
 *     copyright notice, this list of conditions and the following
 *     disclaimer in the documentation and/or other materials provided
 *     with the distribution.
 *   * Neither the name of Pilz GmbH & Co. KG nor the names of its
 *     contributors may be used to endorse or promote products derived
 *     from this software without specific prior written permission.
 *
 *  THIS SOFTWARE IS PROVIDED BY THE COPYRIGHT HOLDERS AND CONTRIBUTORS
 *  "AS IS" AND ANY EXPRESS OR IMPLIED WARRANTIES, INCLUDING, BUT NOT
 *  LIMITED TO, THE IMPLIED WARRANTIES OF MERCHANTABILITY AND FITNESS
 *  FOR A PARTICULAR PURPOSE ARE DISCLAIMED. IN NO EVENT SHALL THE
 *  COPYRIGHT OWNER OR CONTRIBUTORS BE LIABLE FOR ANY DIRECT, INDIRECT,
 *  INCIDENTAL, SPECIAL, EXEMPLARY, OR CONSEQUENTIAL DAMAGES (INCLUDING,
 *  BUT NOT LIMITED TO, PROCUREMENT OF SUBSTITUTE GOODS OR SERVICES;
 *  LOSS OF USE, DATA, OR PROFITS; OR BUSINESS INTERRUPTION) HOWEVER
 *  CAUSED AND ON ANY THEORY OF LIABILITY, WHETHER IN CONTRACT, STRICT
 *  LIABILITY, OR TORT (INCLUDING NEGLIGENCE OR OTHERWISE) ARISING IN
 *  ANY WAY OUT OF THE USE OF THIS SOFTWARE, EVEN IF ADVISED OF THE
 *  POSSIBILITY OF SUCH DAMAGE.
 *********************************************************************/

#include "pilz_industrial_motion_planner/trajectory_generator.h"

#include <cassert>

#include <boost/range/combine.hpp>

#include <kdl/velocityprofile_trap.hpp>
#include <moveit/robot_state/conversions.h>

#include "pilz_industrial_motion_planner/limits_container.h"

namespace pilz_industrial_motion_planner
{
sensor_msgs::JointState TrajectoryGenerator::filterGroupValues(const sensor_msgs::JointState& robot_state,
                                                               const std::string& group) const
{
  const std::vector<std::string>& group_joints{ robot_model_->getJointModelGroup(group)->getActiveJointModelNames() };
  sensor_msgs::JointState group_state;
  group_state.name.reserve(group_joints.size());
  group_state.position.reserve(group_joints.size());
  group_state.velocity.reserve(group_joints.size());

  for (size_t i = 0; i < robot_state.name.size(); ++i)
  {
    if (std::find(group_joints.begin(), group_joints.end(), robot_state.name.at(i)) != group_joints.end())
    {
      group_state.name.push_back(robot_state.name.at(i));
      group_state.position.push_back(robot_state.position.at(i));
      if (i < robot_state.velocity.size())
      {
        group_state.velocity.push_back(robot_state.velocity.at(i));
      }
    }
  }
  return group_state;
}

void TrajectoryGenerator::cmdSpecificRequestValidation(const planning_interface::MotionPlanRequest& /*req*/) const
{
  // Empty implementation, in case the derived class does not want
  // to provide a command specific request validation.
}

void TrajectoryGenerator::checkVelocityScaling(const double& scaling_factor)
{
  if (!isScalingFactorValid(scaling_factor))
  {
    std::ostringstream os;
    os << "Velocity scaling not in range [" << MIN_SCALING_FACTOR << ", " << MAX_SCALING_FACTOR << "], "
       << "actual value is: " << scaling_factor;
    throw VelocityScalingIncorrect(os.str());
  }
}

void TrajectoryGenerator::checkAccelerationScaling(const double& scaling_factor)
{
  if (!isScalingFactorValid(scaling_factor))
  {
    std::ostringstream os;
    os << "Acceleration scaling not in range [" << MIN_SCALING_FACTOR << ", " << MAX_SCALING_FACTOR << "], "
       << "actual value is: " << scaling_factor;
    throw AccelerationScalingIncorrect(os.str());
  }
}

void TrajectoryGenerator::checkForValidGroupName(const std::string& group_name) const
{
  if (!robot_model_->hasJointModelGroup(group_name))
  {
    std::ostringstream os;
    os << "Unknown planning group: " << group_name;
    throw UnknownPlanningGroup(os.str());
  }
}

void TrajectoryGenerator::checkStartState(const moveit_msgs::RobotState& start_state, const std::string& group) const
{
  if (start_state.joint_state.name.size() != start_state.joint_state.position.size())
  {
    throw SizeMismatchInStartState("Joint state name and position do not match in start state");
  }

  sensor_msgs::JointState group_start_state{ filterGroupValues(start_state.joint_state, group) };

  // verify joint position limits
  const JointLimitsContainer& limits{ planner_limits_.getJointLimitContainer() };
  std::string error_msg;
  for (auto joint : boost::combine(group_start_state.name, group_start_state.position))
  {
    if (!limits.verifyPositionLimit(joint.get<0>(), joint.get<1>()))
    {
      error_msg.append(error_msg.empty() ? "start state joints outside their position limits: " : ", ");
      error_msg.append(joint.get<0>());
    }
  }
  if (!error_msg.empty())
  {
    throw JointsOfStartStateOutOfRange(error_msg);
  }

  // does not allow start velocity
  if (!std::all_of(group_start_state.velocity.begin(), group_start_state.velocity.end(),
                   [this](double v) { return std::fabs(v) < this->VELOCITY_TOLERANCE; }))
  {
    throw NonZeroVelocityInStartState("Trajectory Generator does not allow non-zero start velocity");
  }
}

void TrajectoryGenerator::checkJointGoalConstraint(const moveit_msgs::Constraints& constraint,
                                                   const std::string& group_name) const
{
  for (auto const& joint_constraint : constraint.joint_constraints)
  {
    const std::string& curr_joint_name{ joint_constraint.joint_name };

    if (!robot_model_->getJointModelGroup(group_name)->hasJointModel(curr_joint_name))
    {
      std::ostringstream os;
      os << "Joint \"" << curr_joint_name << "\" does not belong to group \"" << group_name << "\"";
      throw JointConstraintDoesNotBelongToGroup(os.str());
    }

    if (!planner_limits_.getJointLimitContainer().verifyPositionLimit(curr_joint_name, joint_constraint.position))
    {
      std::ostringstream os;
      os << "Joint \"" << curr_joint_name << "\" violates joint limits in goal constraints";
      throw JointsOfGoalOutOfRange(os.str());
    }
  }
}

void TrajectoryGenerator::checkCartesianGoalConstraint(const moveit_msgs::Constraints& constraint,
                                                       const moveit::core::RobotState& robot_state,
                                                       const moveit::core::JointModelGroup* const jmg) const
{
  assert(constraint.position_constraints.size() == 1);
  assert(constraint.orientation_constraints.size() == 1);
  const moveit_msgs::PositionConstraint& pos_constraint{ constraint.position_constraints.front() };
  const moveit_msgs::OrientationConstraint& ori_constraint{ constraint.orientation_constraints.front() };

  if (pos_constraint.link_name.empty())
  {
    throw PositionConstraintNameMissing("Link name of position constraint missing");
  }

  if (ori_constraint.link_name.empty())
  {
    throw OrientationConstraintNameMissing("Link name of orientation constraint missing");
  }

  if (pos_constraint.link_name != ori_constraint.link_name)
  {
    std::ostringstream os;
    os << "Position and orientation constraint name do not match"
       << "(Position constraint name: \"" << pos_constraint.link_name << "\" | Orientation constraint name: \""
       << ori_constraint.link_name << "\")";
    throw PositionOrientationConstraintNameMismatch(os.str());
  }

  const auto* lm = robot_state.getRigidlyConnectedParentLinkModel(pos_constraint.link_name, nullptr, jmg);
  if (!lm || !jmg->canSetStateFromIK(lm->getName()))
  {
    std::ostringstream os;
    os << "No IK solver available for link: \"" << pos_constraint.link_name << "\"";
    throw NoIKSolverAvailable(os.str());
  }

  if (pos_constraint.constraint_region.primitive_poses.empty())
  {
    throw NoPrimitivePoseGiven("Primitive pose in position constraints of goal missing");
  }
}

void TrajectoryGenerator::checkGoalConstraints(
    const moveit_msgs::MotionPlanRequest::_goal_constraints_type& goal_constraints, const std::string& group_name,
    const moveit::core::RobotState& rstate) const
{
  if (goal_constraints.size() != 1)
  {
    std::ostringstream os;
    os << "Exactly one goal constraint required, but " << goal_constraints.size() << " goal constraints given";
    throw NotExactlyOneGoalConstraintGiven(os.str());
  }

  const moveit_msgs::Constraints& goal_con{ goal_constraints.front() };
  if (!isOnlyOneGoalTypeGiven(goal_con))
  {
    throw OnlyOneGoalTypeAllowed("Only cartesian XOR joint goal allowed");
  }

  if (isJointGoalGiven(goal_con))
  {
    checkJointGoalConstraint(goal_con, group_name);
  }
  else
  {
    checkCartesianGoalConstraint(goal_con, rstate, robot_model_->getJointModelGroup(group_name));
  }
}

void TrajectoryGenerator::validateRequest(const planning_interface::MotionPlanRequest& req,
                                          const moveit::core::RobotState& rstate) const
{
  checkVelocityScaling(req.max_velocity_scaling_factor);
  checkAccelerationScaling(req.max_acceleration_scaling_factor);
  checkForValidGroupName(req.group_name);
  checkStartState(req.start_state, req.group_name);
  checkGoalConstraints(req.goal_constraints, req.group_name, rstate);
}

void TrajectoryGenerator::setSuccessResponse(const moveit::core::RobotState& start_state, const std::string& group_name,
                                             const trajectory_msgs::JointTrajectory& joint_trajectory,
                                             const ros::Time& planning_start,
                                             planning_interface::MotionPlanResponse& res) const
{
  robot_trajectory::RobotTrajectoryPtr rt(new robot_trajectory::RobotTrajectory(robot_model_, group_name));
  rt->setRobotTrajectoryMsg(start_state, joint_trajectory);

  res.trajectory_ = rt;
  res.error_code_.val = moveit_msgs::MoveItErrorCodes::SUCCESS;
  res.planning_time_ = (ros::Time::now() - planning_start).toSec();
}

void TrajectoryGenerator::setFailureResponse(const ros::Time& planning_start,
                                             planning_interface::MotionPlanResponse& res) const
{
  if (res.trajectory_)
  {
    res.trajectory_->clear();
  }
  res.planning_time_ = (ros::Time::now() - planning_start).toSec();
}

std::unique_ptr<KDL::VelocityProfile>
TrajectoryGenerator::cartesianTrapVelocityProfile(const double& max_velocity_scaling_factor,
                                                  const double& max_acceleration_scaling_factor,
                                                  const std::unique_ptr<KDL::Path>& path) const
{
  std::unique_ptr<KDL::VelocityProfile> vp_trans(new KDL::VelocityProfile_Trap(
      max_velocity_scaling_factor * planner_limits_.getCartesianLimits().getMaxTranslationalVelocity(),
      max_acceleration_scaling_factor * planner_limits_.getCartesianLimits().getMaxTranslationalAcceleration()));

  if (path->PathLength() > std::numeric_limits<double>::epsilon())  // avoid division by zero
  {
    vp_trans->SetProfile(0, path->PathLength());
  }
  else
  {
    vp_trans->SetProfile(0, std::numeric_limits<double>::epsilon());
  }
  return vp_trans;
}

bool TrajectoryGenerator::generate(const planning_scene::PlanningSceneConstPtr& scene,
                                   const planning_interface::MotionPlanRequest& req,
                                   planning_interface::MotionPlanResponse& res, double sampling_time)
{
  ROS_INFO_STREAM("Generating " << req.planner_id << " trajectory...");
  ros::Time planning_begin = ros::Time::now();

  try
  {
    validateRequest(req, scene->getCurrentState());
  }
  catch (const MoveItErrorCodeException& ex)
  {
    ROS_ERROR_STREAM(ex.what());
    res.error_code_.val = ex.getErrorCode();
    setFailureResponse(planning_begin, res);
    return false;
  }

  try
  {
    cmdSpecificRequestValidation(req);
  }
  catch (const MoveItErrorCodeException& ex)
  {
    ROS_ERROR_STREAM(ex.what());
    res.error_code_.val = ex.getErrorCode();
    setFailureResponse(planning_begin, res);
    return false;
  }

  MotionPlanInfo plan_info(scene, req);
  try
  {
    extractMotionPlanInfo(plan_info.start_scene, req, plan_info);
  }
  catch (const MoveItErrorCodeException& ex)
  {
    ROS_ERROR_STREAM(ex.what());
    res.error_code_.val = ex.getErrorCode();
    setFailureResponse(planning_begin, res);
    return false;
  }

  trajectory_msgs::JointTrajectory joint_trajectory;
  try
  {
    plan(plan_info.start_scene, req, plan_info, sampling_time, joint_trajectory);
  }
  catch (const MoveItErrorCodeException& ex)
  {
    ROS_ERROR_STREAM(ex.what());
    res.error_code_.val = ex.getErrorCode();
    setFailureResponse(planning_begin, res);
    return false;
  }

  setSuccessResponse(plan_info.start_scene->getCurrentState(), req.group_name, joint_trajectory, planning_begin, res);
  return true;
}

TrajectoryGenerator::MotionPlanInfo::MotionPlanInfo(const planning_scene::PlanningSceneConstPtr& scene,
                                                    const planning_interface::MotionPlanRequest& req)
{
  auto ps = scene->diff();
  auto& start_state = ps->getCurrentStateNonConst();
<<<<<<< HEAD
  // update start state from req
  moveit::core::robotStateMsgToRobotState(scene->getTransforms(), req.start_state, start_state);
=======
  const auto& rs = req.start_state;
  if (!rs.joint_state.name.empty() || !rs.multi_dof_joint_state.joint_names.empty())
    // update start state from request's start state
    moveit::core::robotStateMsgToRobotState(scene->getTransforms(), req.start_state, start_state);
>>>>>>> 8d914a56
  start_state.update();
  start_scene = std::move(ps);

  // initialize info.start_joint_position with active joint values from start_state
  const double* positions = start_state.getVariablePositions();
  for (const auto* jm : start_state.getRobotModel()->getJointModelGroup(req.group_name)->getActiveJointModels())
  {
    const auto& names = jm->getVariableNames();
    for (std::size_t i = 0, j = jm->getFirstVariableIndex(); i < jm->getVariableCount(); ++i, ++j)
      start_joint_position[names[i]] = positions[j];
  }
}

}  // namespace pilz_industrial_motion_planner<|MERGE_RESOLUTION|>--- conflicted
+++ resolved
@@ -351,15 +351,10 @@
 {
   auto ps = scene->diff();
   auto& start_state = ps->getCurrentStateNonConst();
-<<<<<<< HEAD
-  // update start state from req
-  moveit::core::robotStateMsgToRobotState(scene->getTransforms(), req.start_state, start_state);
-=======
   const auto& rs = req.start_state;
   if (!rs.joint_state.name.empty() || !rs.multi_dof_joint_state.joint_names.empty())
     // update start state from request's start state
     moveit::core::robotStateMsgToRobotState(scene->getTransforms(), req.start_state, start_state);
->>>>>>> 8d914a56
   start_state.update();
   start_scene = std::move(ps);
 
